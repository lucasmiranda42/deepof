"""Data structures for preprocessing and wrangling of motion tracking output data. This is the main module handled by the user.

There are three main data structures to pay attention to:
- :class:`~deepof.data.Project`, which serves as a configuration hub for the whole pipeline
- :class:`~deepof.data.Coordinates`, which acts as an intermediary between project configuration and data, and contains
a plethora of processing methods to apply, and
- :class:`~deepof.data.TableDict`, which is the main data structure to store the data, having experiment IDs as keys
and processed time-series as values in a dictionary-like object.

For a detailed tutorial on how to use this module, see the advanced tutorials in the main section.
"""
# @author lucasmiranda42
# encoding: utf-8
# module deepof


import copy
import os
import pickle
import re
import shutil
import warnings
from shutil import rmtree
from time import time
from typing import Any, Dict, List, NewType, Tuple, Union

import networkx as nx
import numpy as np
import pandas as pd
import psutil
import cv2
import umap
from natsort import os_sorted
from pkg_resources import resource_filename
from sklearn import random_projection
from sklearn.decomposition import KernelPCA
from sklearn.preprocessing import (
    LabelEncoder,
    MinMaxScaler,
    RobustScaler,
    StandardScaler,
)
from tqdm import tqdm

import deepof.annotation_utils
from deepof.config import PROGRESS_BAR_FIXED_WIDTH
import deepof.model_utils
import deepof.models
import deepof.utils
import deepof.visuals
from deepof.visuals_utils import _preprocess_time_bins
from deepof.data_loading import get_dt, load_dt, save_dt


# SET DEEPOF VERSION
current_deepof_version="0.8.0"

# DEFINE CUSTOM ANNOTATED TYPES #
project = NewType("deepof_project", Any)
coordinates = NewType("deepof_coordinates", Any)
table_dict = NewType("deepof_table_dict", Any)

# CLASSES FOR PREPROCESSING AND DATA WRANGLING


def load_project(
        project_path: str,
        animal_ids: List = None,
        arena: str = "polygonal-autodetect",
        bodypart_graph: Union[str, dict] = "deepof_14",
        iterative_imputation: str = "partial",
        exclude_bodyparts: List = tuple([""]),
        exp_conditions: dict = None,
        remove_outliers: bool = True,
        interpolation_limit: int = 5,
        interpolation_std: int = 3,
        likelihood_tol: float = 0.75,
        model: str = "mouse_topview",
        project_name: str = "deepof_project",
        video_path: str = None,
        table_path: str = None,
        rename_bodyparts: list = None,
        sam_checkpoint_path: str = None,
        smooth_alpha: float = 1,
        table_format: str = "autodetect",
        video_format: str = ".mp4",
        video_scale: int = 1,
        fast_implementations_threshold: int = 50000,) -> coordinates:  # pragma: no cover
    """Load a pre-saved pickled Coordinates object. Will update Coordinate objects from older versions of deepof (down to 0.7) to work with this version

    Args:
        project_path (str): name of the file to load.
        Otherwise same as Project init inputs, will only be used in case of a version upgrade

    Returns:
        coordinates (deepof_coordinates): Pre-run coordinates object.

    """
    with open(
        os.path.join(project_path, "Coordinates", "deepof_coordinates.pkl"), "rb"
    ) as handle:
        coordinates = pickle.load(handle)

    coordinates._project_path = os.path.split(project_path[0:-1])[0]
    # Error for not compatible versions
    if not (hasattr(coordinates, "_run_numba")):

        raise ValueError(
            """You are trying to load a deepOF project that was created with version 0.6.x or earlier.\n
            These older versions are not compatible with the current version"""
        )
    # Compatibility fixes versions 0.7.0 to 0.7.2
    if isinstance(coordinates._table_paths, List):
        
        print(f"Initiate project upgrade to 0.8")
        print(f"IMPORTANT: The following original input options cannot be transferred and the following values will be used:")
        print(f"(you can change these values using load_project input variables)")
        print(f"- iterative_imputation: " + str(iterative_imputation))
        print(f"- remove_outliers: " + str(remove_outliers))
        print(f"- interpolation_limit: " + str(interpolation_limit))
        print(f"- interpolation_std: " + str(interpolation_std))
        print(f"- likelihood_tol: " + str(likelihood_tol))
        print(f"- model: " + str(model))
        print(f"- rename_bodyparts: " + str(rename_bodyparts))
        print(f"- sam_checkpoint_path: " + str(sam_checkpoint_path))
        print(f"- smooth_alpha: " + str(smooth_alpha))
        print(f"- fast_implementations_threshold: " + str(fast_implementations_threshold))

        #get file endings
        table_extension=".h5"
        video_extension=".mp4"
        #if coordinates._table_paths[0].endswith(".analysis.h5"):
        #    table_extension=".analysis.h5"
        #else:
        #    _, table_extension = os.path.splitext(coordinates._table_paths[0])
        #_, video_extension = os.path.splitext(coordinates._videos[0])

        redone_project = deepof.data.Project(
            animal_ids=coordinates._animal_ids,
            arena=coordinates._arena,
            bodypart_graph=coordinates._bodypart_graph, 
            iterative_imputation=iterative_imputation,
            exclude_bodyparts = coordinates._excluded,
            exp_conditions=coordinates._exp_conditions,
            remove_outliers = remove_outliers,
            interpolation_limit = interpolation_limit,
            interpolation_std = interpolation_std,
            likelihood_tol = likelihood_tol,
            model = model,
            project_name=coordinates._project_name,
            project_path=project_path,
            video_path=os.path.join(project_path, 'Videos'),
            table_path=os.path.join(project_path, 'Tables'),
            rename_bodyparts=rename_bodyparts,
            sam_checkpoint_path=sam_checkpoint_path,
            smooth_alpha=smooth_alpha,
            table_format=table_extension,
            video_format=video_extension,
            video_scale=coordinates._arena_dims,
            fast_implementations_threshold=fast_implementations_threshold,
        )

        coordinates=redone_project.create(force=True)

    return coordinates


class Project:
    """Class for loading and preprocessing motion tracking data of individual and multiple animals.

    All main computations are handled from here.

    """

    def __init__(
        self,
        animal_ids: List = None,
        arena: str = "polygonal-autodetect",
        bodypart_graph: Union[str, dict] = "deepof_14",
        iterative_imputation: str = "partial",
        exclude_bodyparts: List = tuple([""]),
        exp_conditions: dict = None,
        remove_outliers: bool = True,
        interpolation_limit: int = 5,
        interpolation_std: int = 3,
        likelihood_tol: float = 0.75,
        model: str = "mouse_topview",
        project_name: str = "deepof_project",
        project_path: str = os.path.join("."),
        video_path: str = None,
        table_path: str = None,
        rename_bodyparts: list = None,
        sam_checkpoint_path: str = None,
        smooth_alpha: float = 1,
        table_format: str = "autodetect",
        video_format: str = ".mp4",
        video_scale: int = 1,
        fast_implementations_threshold: int = 50000,
    ):
        """Initialize a Project object.

        Args:
            animal_ids (list): list of animal ids.
            arena (str): arena type. Can be one of "circular-autodetect", "circular-manual", "polygonal-autodetect", or "polygonal-manual".
            bodypart_graph (str): body part scheme to use for the analysis. Defaults to None, in which case the program will attempt to select it automatically based on the available body parts.
            iterative_imputation (str): whether to use iterative imputation for occluded body parts, options are "full" and "partial". if set to None, no imputation takes place.
            exclude_bodyparts (list): list of bodyparts to exclude from analysis.
            exp_conditions (dict): dictionary with experiment IDs as keys and experimental conditions as values.
            interpolate_outliers (bool): whether to interpolate missing data.
            interpolation_limit (int): maximum number of missing frames to interpolate.
            interpolation_std (int): maximum number of standard deviations to interpolate.
            likelihood_tol (float): likelihood threshold for outlier detection.
            model (str): model to use for pose estimation. Defaults to 'mouse_topview' (as described in the documentation).
            project_name (str): name of the current project.
            project_path (str): path to the folder containing the motion tracking output data.
            video_path (str): path where to find the videos to use. If not specified, deepof, assumes they are in your project path.
            table_path (str): path where to find the tracks to use. If not specified, deepof, assumes they are in your project path.
            rename_bodyparts (list): list of names to use for the body parts in the provided tracking files. The order should match that of the columns in your DLC tables or the node dimensions on your (S)LEAP .npy files.
            sam_checkpoint_path (str): path to the checkpoint file for the SAM model. If not specified, the model will be saved in the installation folder.
            smooth_alpha (float): smoothing intensity. The higher the value, the more smoothing.
            table_format (str): format of the table. Defaults to 'autodetect', but can be set to "csv" or "h5" for DLC output, and "npy", "slp" or "analysis.h5" for (S)LEAP.
            video_format (str): video format. Defaults to '.mp4'.
            video_scale (int): diameter of the arena in mm (if the arena is round) or length of the first specified arena side (if the arena is polygonal).

        """
        # Set version
        self.version=current_deepof_version
        # Set working paths
        self.project_path = project_path
        self.project_name = project_name
        self.video_path = video_path
        #for later separation into path to source tables and path tables generated with deepof
        self.table_path = table_path
        self.source_table_path = table_path
        self.trained_path = resource_filename(__name__, "trained_models")

        # Detect files to load from disk
        self.table_format = table_format
        if self.table_format != "analysis.h5":
            self.table_format = table_format.replace(".", "")
        if self.table_format == "autodetect":
            ex = [
                i
                for i in os.listdir(self.source_table_path)
                if (
                    os.path.isfile(os.path.join(self.source_table_path, i))
                    and not i.startswith(".")
                )
            ][0]
            self.table_format = ex.split(".")[-1]
        video_list = os_sorted(
            [
                vid
                for vid in os.listdir(self.video_path)
                if vid.endswith(video_format) and not vid.startswith(".")
            ]
        )
        table_list = os_sorted(
            [
                tab
                for tab in os.listdir(self.source_table_path)
                if tab.endswith(self.table_format) and not tab.startswith(".")
            ]
        )
        assert len(video_list) == len(
            table_list
        ), "Unequal number of videos and tables. Please check your file structure"

        #turn tables and videos into dictionaries with same keys
        self.tables={}
        self.videos={}
        for i, tab in enumerate(table_list):
            # Remove the DLC suffix from the table name
            try:
                tab_name = deepof.utils.re.findall("(.*?)DLC", tab)[0]
            except IndexError:
                tab_name = tab.split(".")[0]
            self.tables[tab_name]=table_list[i]
            self.videos[tab_name]=video_list[i]

        # Loads arena details and (if needed) detection models
        self.arena = arena
        self.arena_dims = video_scale
        self.ellipse_detection = None

        # check if there are enough frames to use numba compilation and / or use memory efficient implementations
        self.run_numba = False
        self.very_large_project = False
        video_paths = {key: os.path.join(video_path, video) for key, video in self.videos.items()}
        total_frames = deepof.utils.get_total_Frames(video_paths)
        frames_sum=np.sum(total_frames)
        frames_max=np.max(total_frames)

        if frames_sum > fast_implementations_threshold:
            self.run_numba = True
        if frames_max > 360000: #roughly 4 hour video at 25 fps
            self.very_large_project = True

        # Set the rest of the init parameters
        self.angles = True
        self.animal_ids = animal_ids if animal_ids is not None else [""]
        self.areas = True
        self.bodypart_graph = bodypart_graph
        self.connectivity = None
        self.distances = "all"
        self.ego = False
        self.exp_conditions = exp_conditions
        self.remove_outliers = remove_outliers
        self.interpolation_limit = interpolation_limit
        self.interpolation_std = interpolation_std
        self.likelihood_tolerance = likelihood_tol
        self.model = model
        self.smooth_alpha = smooth_alpha
        self.frame_rate = None
        self.video_format = video_format
        self.iterative_imputation = iterative_imputation
        self.exclude_bodyparts = exclude_bodyparts
        self.segmentation_path = sam_checkpoint_path
        self.rename_bodyparts = rename_bodyparts

    def __str__(self):  # pragma: no cover
        """Print the object to stdout."""
        return "deepof analysis of {} videos".format(len(self.videos))

    def __repr__(self):  # pragma: no cover
        """Print the object to stdout."""
        return "deepof analysis of {} videos".format(len(self.videos))

    def set_up_project_directory(self, debug=False):
        """Create a project directory where to save all produced results."""
        # Create a project directory, as well as subfolders for videos and tables
        project_path = os.path.join(self.project_path, self.project_name)

        if (
            len(
                [
                    i
                    for i in os.listdir(self.video_path)
                    if i.endswith(self.video_format)
                ]
            )
            == 0
        ):
            raise FileNotFoundError(
                "There are no compatible videos in the specified directory."
            )  # pragma: no cover
        if (
            len(
                [
                    i
                    for i in os.listdir(self.source_table_path)
                    if i.endswith(self.table_format)
                ]
            )
            == 0
        ):
            raise FileNotFoundError(
                "There are no compatible tracks in the specified directory."
            )  # pragma: no cover

        if not os.path.exists(project_path):
            os.makedirs(project_path)
            os.makedirs(os.path.join(self.project_path, self.project_name, "Tables"))
            os.makedirs(
                os.path.join(self.project_path, self.project_name, "Coordinates")
            )
            os.makedirs(os.path.join(self.project_path, self.project_name, "Figures"))
            if debug and "auto" in self.arena:
                os.makedirs(
                    os.path.join(
                        self.project_path, self.project_name, "Arena_detection"
                    )
                )


        else:
            raise OSError(
                "Project already exists. Delete it or specify a different name."
            )  # pragma: no cover

    @property
    def distances(self):
        """Returns distances table_dict"""
        return self._distances

    @property
    def ego(self):
        """String, name of a body part. If True, computes only the distances between the specified body part and the rest."""
        return self._ego

    @property
    def angles(self):
        """Returns angles table_dict"""
        return self._angles

    def get_arena(
        self,
        tables: dict,
        debug: str = False,
        test: bool = False,
    ) -> np.array:
        """Return the arena as recognised from the videos.

        Args:
            tables (dict): dictionary containing coordinate tables
            debug (str): if True, saves intermediate results to disk
            test (bool): if True, runs the function in test mode

        Returns:
            arena (np.ndarray): arena parameters, as recognised from the videos. The shape depends on the arena type

        """
        #if verbose:
        #    print("Detecting arena...")

        return deepof.utils.get_arenas(
            self,
            tables,
            self.arena,
            self.arena_dims,
            self.segmentation_path,
            self.video_path,
            self.videos,
            debug,
            test,
        )

    #from memory_profiler import profile
    #@profile
    def preprocess_tables(self) -> table_dict:
        """Load tables, performs multiple preprocessing steps:
            - Trajectory loading,
            - Adjusting table headers
            - Updating the bodypart graph
            - Creating a tiemindex column
            - Smooting the trajectories
            - Removing outliers
            - Missing value imputation
        Then saves the preprocessed tables and retruns them in a table dictionary

        Returns:
            tab_dict (table_dict): A table dictionary containing tables for all experiments

        """
        if self.table_format not in ["h5", "csv", "npy", "slp", "analysis.h5"]:
            raise NotImplementedError(
                "Tracking files must be in h5 (DLC or SLEAP), csv, npy, or slp format"
            )  # pragma: no cover


        lik_dict={}
        tab_dict={}
        N_tables = len(self.tables)
        found_individuals=False
        sum_warn_nans=0

        with tqdm(total=N_tables, desc=f"{'Preprocessing tables':<{PROGRESS_BAR_FIXED_WIDTH}}", unit="table") as pbar:
            for i, key in enumerate(self.tables.keys()):
                               
                pbar.set_postfix(step="Loading trajectories")

                loaded_tab = deepof.utils.load_table(
                    self.tables[key],
                    self.source_table_path,
                    self.table_format,
                    self.rename_bodyparts,
                    self.animal_ids,
                )

                #check individuals in header for consitency
                if i>0:
                    assert [("individuals" in loaded_tab.index and found_individuals==True) or
                        (not "individuals" in loaded_tab.index and found_individuals==False), 
                        f"Table {key} has different header formatting for \"individuals\" than the other tables!"]
                
                # Check if the files come from a multi-animal DLC project
                if "individuals" in loaded_tab.index:
                    found_individuals=True


                    self.animal_ids = list(
                        loaded_tab.loc["individuals", :].unique()
                    )
        
                    # Adapt each table to work with the downstream pipeline
                    loaded_tab.loc["bodyparts"] = (
                        loaded_tab.loc["individuals"] + "_" + loaded_tab.loc["bodyparts"]
                    )
                    loaded_tab.drop("individuals", axis=0, inplace=True)

                pbar.set_postfix(step="Adjusting headers")

                # Convert the first rows of each dataframe to a multi-index
                tab_copy = loaded_tab.copy()

                tab_copy.columns = pd.MultiIndex.from_arrays(
                    [loaded_tab.iloc[i] for i in range(2)]
                )
                tab_copy = tab_copy.iloc[2:].astype(float)
                loaded_tab = tab_copy.reset_index(drop=True)

                pbar.set_postfix(step="Updating bodypart graphs")

                # reinstate "vanilla" bodyparts without animal ids in case animal ids were already was fused with the bp list
                reinstated_bodyparts = list(
                    set(
                        [
                            bp
                            if bp[0 : len(aid) + 1]
                            not in [aid + "_" for aid in self.animal_ids]
                            else bp[len(aid) + 1 :]
                            for aid in self.animal_ids
                            for bp in self.exclude_bodyparts
                        ]
                    )
                )

                # Update body part connectivity graph, taking detected or specified body parts into account
                model_dict = {
                    "{}mouse_topview".format(aid): deepof.utils.connect_mouse(
                        aid,
                        exclude_bodyparts=reinstated_bodyparts,
                        graph_preset=self.bodypart_graph,
                    )
                    for aid in self.animal_ids
                }
                self.connectivity = {
                    aid: model_dict[aid + self.model] for aid in self.animal_ids
                }

                # Remove specified body parts from the mice graph
                if len(self.animal_ids) > 1 and reinstated_bodyparts != [""]:
                    self.exclude_bodyparts = [
                        aid + "_" + bp for aid in self.animal_ids for bp in reinstated_bodyparts
                    ]

                # Pass a time-based index, if specified in init
                if self.frame_rate is not None:
                
                    if (pbar.n+1) % 20 != 0:
                        pbar.set_postfix(step="Updating time index")
                    #These two lines of code here are absolutely necessary 
                    else:
                        pbar.set_postfix(step="Planning AI uprising")
                    
                    loaded_tab.index = pd.timedelta_range(
                        "00:00:00",
                        pd.to_timedelta(
                            int(np.round(loaded_tab.shape[0] // self.frame_rate)), unit="sec"
                        ),
                        periods=loaded_tab.shape[0] + 1,
                        closed="left",
                    ).map(lambda t: str(t)[7:])

                x = loaded_tab.xs("x", level="coords", axis=1, drop_level=False)
                y = loaded_tab.xs("y", level="coords", axis=1, drop_level=False)
                lik = loaded_tab.xs("likelihood", level="coords", axis=1, drop_level=True)

                loaded_tab = pd.concat([x, y], axis=1).sort_index(axis=1)
                likely_dict = {key : lik.fillna(0.0)}

                likely_dict = TableDict(likely_dict, 
                                        typ="quality", 
                                        table_path=os.path.join(self.project_path, self.project_name, "Tables"), 
                                        animal_ids=self.animal_ids)

                if self.smooth_alpha:

                    pbar.set_postfix(step="Smoothing trajectories")

                    cur_idx = loaded_tab.index
                    cur_cols = loaded_tab.columns
                    smooth = pd.DataFrame(
                        deepof.utils.smooth_mult_trajectory(
                            np.array(loaded_tab), alpha=self.smooth_alpha, w_length=15
                        )
                    ).reset_index(drop=True)
                    smooth.columns = cur_cols
                    smooth.index = cur_idx
                    loaded_tab = smooth

                if self.exclude_bodyparts != tuple([""]):

                    temp = loaded_tab.drop(self.exclude_bodyparts, axis=1, level="bodyparts")
                    temp.sort_index(axis=1, inplace=True)
                    temp.columns = pd.MultiIndex.from_product(
                        [
                            os_sorted(list(set([i[j] for i in temp.columns])))
                            for j in range(2)
                        ]
                    )
                    loaded_tab = temp.sort_index(axis=1)
                
                table_dict={key:loaded_tab}

                if self.remove_outliers:

                    pbar.set_postfix(step="Removing outliers")

                    
                    for k, table in table_dict.items():
                        table_dict[k], warn_nans = deepof.utils.remove_outliers(
                            table,
                            likely_dict[k],
                            likelihood_tolerance=self.likelihood_tolerance,
                            mode="or",
                            n_std=self.interpolation_std,
                        )
                    sum_warn_nans+=warn_nans


                if self.iterative_imputation:

                    pbar.set_postfix(step="Iterative imputation of ocluded bodyparts")

                    if self.iterative_imputation == "full":
                        table_dict = deepof.utils.iterative_imputation(
                            self, table_dict, likely_dict, full_imputation=True
                        )
                    else:
                        table_dict = deepof.utils.iterative_imputation(
                            self, table_dict, likely_dict, full_imputation=False
                        )

                # Set table_dict to NaN if animals are missing
                table_dict = deepof.utils.set_missing_animals(self, table_dict, likely_dict)

                pbar.set_postfix(step="Saving data")

                #create folder for current data set
                directory = os.path.join(self.project_path, self.project_name, 'Tables', key)
                if not os.path.exists(directory):
                    os.makedirs(directory)
                # save paths for tables
                quality_path = os.path.join(directory, key + '_likelyhood')
                table_path = os.path.join(directory, key)
                lik_dict[key] = save_dt(likely_dict[key],quality_path,self.very_large_project)
                tab_dict[key] = save_dt(table_dict[key],table_path,self.very_large_project)

                #cleanup
                del table_dict[key]
                del loaded_tab
                del likely_dict

                pbar.update() 
        
        #warn in case of excessive missing data
        if sum_warn_nans>0:
            warnings.warn("\033[38;5;208m"
                          f"more than 30% of all tracked position values in {sum_warn_nans} out of {N_tables} tables are missing or outliers.\n"
                          "This may be expected if your mice were obscured and not tracked for long intervals\n"
                          "(e.g. when sleeping in an occluded location or leaving the arena)."
                          "\033[0m"
                          )
        
        #update table path to directory with generated tables
        self.table_path = os.path.join(
            self.project_path, self.project_name, "Tables"
        )

        return tab_dict, TableDict(lik_dict, 
                                   typ="quality", 
                                   table_path=os.path.join(self.project_path, self.project_name, "Tables"), 
                                   animal_ids=self.animal_ids)

    def scale_tables(self, tab_dict: table_dict) -> table_dict:
        """Scales all tables to mm using scaling information from arena detection.
        
        Args:
            tab_dict (table_dict): Table dictionary of pandas DataFrames containing the trajectories of all bodyparts.

        Returns:
            tab_dict (table_dict): Scaled table dictionary of pandas DataFrames containing the trajectories of all bodyparts.
        """

        with tqdm(total=len(tab_dict), desc="Rescaling tables    ", unit="table") as pbar:
            for i, (key, tab) in enumerate(tab_dict.items()):

                #load active table
                tab = get_dt(tab_dict, key)  

                #determine ratio for scaling
                scaling_ratio=1
                if self.scales is not None:
                    scaling_ratio = self.scales[key][3]/self.scales[key][2]

                #scale
                tab=tab*scaling_ratio

                #save scaled table
                distance_path = os.path.join(self.project_path, self.project_name, 'Tables', key, key)
                tab_dict[key] = save_dt(tab,distance_path,self.very_large_project)

                pbar.update()

        return tab_dict


    #from memory_profiler import profile
    #@profile
    def get_distances(self, tab_dict: table_dict) -> dict:
        """Compute the distances between all selected body parts over time for a table dictionary.

        Args:
            tab_dict (table_dict): Table dictionary of pandas DataFrames containing the trajectories of all bodyparts.

        Returns:
            distance_dict: Table dictionary of pandas DataFrames containing the distances between all bodyparts.

        """
        #if verbose:
        #    print("Computing distances...")


        distance_dict = {}                
        with tqdm(total=len(tab_dict), desc=f"{'Computing distances':<{PROGRESS_BAR_FIXED_WIDTH}}", unit="table") as pbar:
            for i, (key, tab) in enumerate(tab_dict.items()):

                #load active table
                tab = get_dt(tab_dict, key)

                #get distances for this table
                distance_tab=self.get_distances_tab(tab,self.scales[key][2:])

                #save distances for active table
                distance_path = os.path.join(self.project_path, self.project_name, 'Tables', key, key + '_dist')
                distance_dict[key] = save_dt(distance_tab,distance_path,self.very_large_project)

                #clean up
                del distance_tab
                pbar.update()

        return distance_dict
    
    def get_distances_tab(self, tab: pd.DataFrame, scale: np.ndarray=None) -> dict:
        """Compute the distances between all selected body parts over time for a single table.

        Args:
            tab (pd.DataFrame): Pandas DataFrame containing the trajectories of all bodyparts.
            scale (np.ndarray): Array that contains info for scaling of this dataset

        Returns:
            distance_tab: Pandas DataFrame containing the distances between all bodyparts.

        """


        if scale is None:
            scale=[1,1]

        nodes = self.distances
        if nodes == "all":
            nodes = tab.columns.levels[0]

        assert [
            i in tab.columns.levels[0] for i in nodes
        ], "Nodes should correspond to existent bodyparts"

        distance_tab = deepof.utils.bpart_distance(tab, scale[1], scale[0])
        distance_tab = distance_tab.loc[
                :, [np.all([i in nodes for i in j]) for j in distance_tab.columns]
            ]
        if self.ego:
            distance_tab = distance_tab.loc[
                    :, [dist for dist in distance_tab.columns if self.ego in dist]
                ]
        
        # Restore original index
        distance_tab.index = tab.index

        return distance_tab


    def get_angles(self, tab_dict: table_dict) -> dict:
        """Compute all the angles between adjacent bodypart trios per video and per frame in all datasets in teh given table dictionary.

        Args:
            tab_dict (table_dict): Table dictionary of pandas DataFrames containing the trajectories of all bodyparts.

        Returns:
            angle_dict: Table dictionary of pandas DataFrames containing the angles between all bodyparts.

        """
        #if verbose:
        #    print("Computing angles...")

        # Add all three-element connected sequences on each mouse
        bridges = []
        for i in self.animal_ids:
            bridges += deepof.utils.enumerate_all_bridges(self.connectivity[i])
        bridges = [i for i in bridges if len(i) == 3]

        angle_dict = {}
        try:                                        
            with tqdm(total=len(tab_dict), desc=f"{'Computing angles':<{PROGRESS_BAR_FIXED_WIDTH}}", unit="table") as pbar:
                for key in tab_dict.keys():

                    #load table 
                    tab = get_dt(tab_dict, key)

                    dats = []
                    for clique in bridges:
                        dat = pd.DataFrame(
                            deepof.utils.angle(
                                np.transpose(
                                    np.array(tab[clique]).reshape([tab.shape[0], 3, 2])
                                ,(1, 0, 2))
                            ).T
                        )

                        dat.columns = [tuple(clique)]
                        dats.append(dat)

                    dats = pd.concat(dats, axis=1)

                    # Restore original index
                    dats.index = tab.index

                    # get path for saving
                    angle_path = os.path.join(self.project_path, self.project_name, 'Tables', key, key + '_angle')
                    angle_dict[key] = save_dt(dats,angle_path,self.very_large_project)
                    pbar.update()


        except KeyError:
            raise KeyError(
                "Are you using a custom labelling scheme? Our tutorials may help! "
                "In case you're not, are there multiple animals in your single-animal DLC video? Make sure to set the "
                "animal_ids parameter in deepof.data.Project"
            )

        return angle_dict

    def get_areas(self, tab_dict: table_dict) -> dict:
        """Compute all relevant areas (head, torso, back) per video and per frame in the data.

        Args:
            tab_dict (table_dict): Table dictionary of pandas DataFrames containing the trajectories of all bodyparts.

        Returns:
            all_areas_dict: Table dictionary of pandas DataFrames containing the areas (head, torso, back) between sets of bodyparts.

        """

        # landmark combinations for valid areas
        body_part_patterns = {
            "head_area": ["Nose", "Left_ear", "Left_fhip", "Spine_1"],
            "torso_area": ["Spine_1", "Right_fhip", "Spine_2", "Left_fhip"],
            "back_area": ["Spine_1", "Right_bhip", "Spine_2", "Left_bhip"],
            "full_area": [
                "Nose",
                "Left_ear",
                "Left_fhip",
                "Left_bhip",
                "Tail_base",
                "Right_bhip",
                "Right_fhip",
                "Right_ear",
            ],
        }

        #if verbose:
        #    print("Computing areas...")

        all_areas_dict = {}

        # iterate over all tables
        with tqdm(total=len(tab_dict),desc=f"{'Computing areas':<{PROGRESS_BAR_FIXED_WIDTH}}", unit="table") as pbar:
            for key in tab_dict.keys():

                #load table 
                tab = get_dt(tab_dict, key)

                current_table = pd.DataFrame()

                # iterate over all animals in each table
                for animal_id in self.animal_ids:

                    if animal_id == "":
                        animal_id = None

                    # get the current table for the current animal
                    current_animal_table = tab.loc[
                        :, deepof.utils.filter_columns(tab.columns, animal_id)
                    ]

                    # iterate over all types of areas to calculate list of polygon areas for each type of area
                    areas_animal_dict = {}
                    for bp_pattern_key, bp_pattern in body_part_patterns.items():

                        try:

                            # in case of multiple animals, add animal identifier to area keys
                            if animal_id is not None:
                                bp_pattern = [
                                    "_".join([animal_id, body_part])
                                    for body_part in bp_pattern
                                ]

                            # create list of keys containing all table columns relevant for the current area
                            bp_x_keys = [(body_part, "x") for body_part in bp_pattern]
                            bp_y_keys = [(body_part, "y") for body_part in bp_pattern]

                            # create a 3D numpy array [NFrames, NPoints, NDis]
                            x = current_animal_table[bp_x_keys].to_numpy()
                            y = current_animal_table[bp_y_keys].to_numpy()
                            y = y[:, :, np.newaxis]
                            polygon_xy_stack = np.dstack((x, y))

                            # dictionary of area lists (each list has dimensions [NFrames]),
                            # use faster calculation for large datasets
                            if self.run_numba:
                                areas_animal_dict[
                                    bp_pattern_key
                                ] = deepof.utils.compute_areas_numba(polygon_xy_stack)
                            else:
                                areas_animal_dict[
                                    bp_pattern_key
                                ] = deepof.utils.compute_areas(polygon_xy_stack)

                        except KeyError:
                            continue

                    # change dictionary to table and check size
                    areas_table = pd.DataFrame(
                        areas_animal_dict, index=current_animal_table.index
                    )
                    if animal_id is not None:
                        areas_table.columns = [
                            "_".join([animal_id, col]) for col in areas_table.columns
                        ]

                    if areas_table.shape[1] != 4:
                        warnings.warn(
                            "It seems you're using a custom labelling scheme which is missing key body parts. You can proceed, but not all areas will be computed."
                        )

                    # collect area tables for all animals
                    current_table = pd.concat([current_table, areas_table], axis=1)

                area_path = os.path.join(self.project_path, self.project_name, 'Tables', key, key + '_area')
                all_areas_dict[key] = save_dt(current_table,area_path,self.very_large_project)
                pbar.update()


        return all_areas_dict


    def create(
        self,
        verbose: bool = True,
        force: bool = False,
        debug: bool = True,
        test: bool = False,
        _to_extend: coordinates = None,
    ) -> coordinates:
        """Generate a deepof.Coordinates dataset using all the options specified during initialization.

        Args:
            verbose (bool): If True, prints progress. Defaults to True.
            force (bool): If True, overwrites existing project. Defaults to False.
            debug (bool): If True, saves arena detection images to disk. Defaults to False.
            test (bool): If True, creates the project in test mode (which, for example, bypasses any manual input). Defaults to False.
            _to_extend (coordinates): Coordinates object to extend with the current dataset. For internal usage only.

        Returns:
            coordinates (coordinates): Deepof.Coordinates object containing the trajectories of all bodyparts.

        """
        if verbose:
            print("Setting up project directories...")

        if force and os.path.exists(os.path.join(self.project_path, self.project_name)):
            rmtree(os.path.join(self.project_path, self.project_name))

        if not os.path.exists(os.path.join(self.project_path, self.project_name)):
            self.set_up_project_directory(debug=debug)

        # load video info
        first_key=list(self.videos.keys())[0]
        current_video_cap = cv2.VideoCapture(os.path.join(self.video_path, self.videos[first_key]))
        self.frame_rate = float(current_video_cap.get(cv2.CAP_PROP_FPS))
        current_video_cap.release()

        # load table info
        tables, quality = self.preprocess_tables()
        if self.exp_conditions is not None:
            assert (
                tables.keys() == self.exp_conditions.keys()
            ), "experimental IDs in exp_conditions do not match"

        distances = None
        angles = None
        areas = None

        # noinspection PyAttributeOutsideInit
        self.scales, self.arena_params, self.video_resolution = self.get_arena(
            tables, debug, test
        )

        tables=self.scale_tables(tables)

        if self.distances:
            distances = self.get_distances(tables)

        if self.angles:
            angles = self.get_angles(tables)

        if self.areas:
            areas = self.get_areas(tables)

        if _to_extend is not None:

            table_path=os.path.join(self.project_path, self.project_name, "Tables")
            # Merge and expand coordinate objects
            angles = TableDict({**_to_extend._angles, **angles}, typ="angles", table_path=table_path)
            areas = TableDict({**_to_extend._areas, **areas}, typ="areas", table_path=table_path)
            distances = TableDict(
                {**_to_extend._distances, **distances}, typ="distances", table_path=table_path
            )
            tables = TableDict({**_to_extend._tables, **tables}, typ="tables", table_path=table_path)
            quality = TableDict({**_to_extend._quality, **quality}, typ="quality", table_path=table_path)

            # Merge metadata
            self.tables.update(_to_extend._table_paths)
            self.videos.update(_to_extend._videos)
            self.arena_params.update(_to_extend._arena_params)
            self.scales.update(_to_extend._scales)

            self.version= _to_extend._version

            # Optional
            try:
                self.exp_conditions = {
                    **_to_extend._exp_conditions,
                    **self.exp_conditions,
                }
            except TypeError:
                pass

        coords = Coordinates(
            project_path=self.project_path,
            project_name=self.project_name,
            angles=angles,
            animal_ids=self.animal_ids,
            areas=areas,
            arena=self.arena,
            arena_dims=self.arena_dims,
            bodypart_graph=self.bodypart_graph,
            distances=distances,
            connectivity=self.connectivity,
            excluded_bodyparts=self.exclude_bodyparts,
            frame_rate=self.frame_rate,
            exp_conditions=self.exp_conditions,
            path=self.project_path,
            quality=quality,
            scales=self.scales,
            arena_params=self.arena_params,
            tables=tables,
            table_paths=self.tables,
            source_table_path=self.source_table_path,
            trained_model_path=self.trained_path,
            videos=self.videos,
            video_path=self.video_path,
            video_resolution=self.video_resolution,
            run_numba=self.run_numba,
            very_large_project=self.very_large_project,
            version=self.version,
        )

        # Save created coordinates to the project directory
        coords.save(timestamp=False)

        if verbose:
            print("Done!")

        return coords

    @distances.setter
    def distances(self, value):
        self._distances = value

    @ego.setter
    def ego(self, value):
        self._ego = value

    @angles.setter
    def angles(self, value):
        self._angles = value

    def extend(
        self,
        project_to_extend: coordinates,
        video_path: str = None,
        table_path: str = None,
        verbose: bool = True,
        debug: bool = True,
        test: bool = False,
    ) -> coordinates:
        """Generate a deepof.Coordinates dataset using all the options specified during initialization.

        Args:
            project_to_extend (coordinates): Coordinates object to extend with the current dataset.
            video_path (str): Path to the videos. If not specified, defaults to the project path.
            table_path (str): Path to the tracks. If not specified, defaults to the project path.
            verbose (bool): Prints progress if True. Defaults to True.
            debug (bool): Saves arena detection images to disk if True. Defaults to False.
            test (bool): Runs the project in test mode if True. Defaults to False.

        Returns:
            coordinates (coordinates): Deepof.Coordinates object containing the trajectories of all body parts.
        """

        if not video_path:
            video_path=self.video_path
        if not table_path:
            table_path=self.source_table_path
        if verbose:
            print("Loading previous project...")

        previous_project = load_project(project_to_extend)

        assert (
            os.path.abspath(os.path.join(previous_project._project_path,previous_project._project_name)) == os.path.abspath(os.path.join(self.project_path,self.project_name))
            ), ("The project to be extended and the project used for extension\n"
        "need to have the same project paths and names! Table- and video paths can differ.\n"
        "This is because Videos and Tables from the \"new\" project will get copied into the \"old\" one.")

        
        #get keys that are in new project but not in old one
        new_keys=list(set(self.videos.keys()) - set(previous_project._videos.keys()))
        # Keep only those videos and tables that were not in the original dataset
        self.videos={key:self.videos[key] for key in new_keys}
        self.tables={key:self.tables[key] for key in new_keys}


        if verbose:
            print(f"Processing data from {len(self.videos)} experiments...")

        if len(self.videos) > 0:

            #for compatibility
            if hasattr(previous_project, '_video_path') and os.path.exists(previous_project._video_path): 
                previous_vid_path = previous_project._video_path
                previous_table_path = previous_project._source_table_path
            #older projects that do not have _video_path have the videos copied to this folder
            else:
                previous_vid_path = os.path.join(previous_project._project_path, "Videos")
                previous_table_path = os.path.join(previous_project._project_path, "Tables")

            if verbose:
                print(f"Copy video data from {os.path.join(video_path)}\n")
                print(f"to {os.path.join(previous_vid_path)}")

            # Copy new videos into old directory
            for vid in tqdm(self.videos, desc="Copying videos", unit="video"):
                if (vid not in previous_project._videos 
                    and os.path.abspath(video_path) != os.path.abspath(previous_vid_path)):
                    
                    shutil.copy2(
                        os.path.join(video_path, self.videos[vid]),
                        os.path.join(previous_vid_path, self.videos[vid]),
                    )

            if verbose:
                print(f"Copy table data from {os.path.join(table_path)}\n")
                print(f"to {os.path.join(previous_table_path)}")

            # Copy new tables into old directory
            for tab in tqdm(self.tables, desc="Copying tables", unit="table"):
                if (tab not in previous_project._videos 
                    and os.path.abspath(table_path) != os.path.abspath(previous_table_path)):
                    
                    shutil.copy2(
                        os.path.join(table_path, self.tables[tab]),
                        os.path.join(previous_table_path, self.tables[tab]),
                    )
            
            self.video_path = previous_vid_path
            self.source_table_path = previous_table_path

            if verbose:
                print(f"Evaluate new data...")

            # Use the same directory as the original project 
            return self.create(
                verbose, force=False, debug=debug, test=test, _to_extend=previous_project
            )

        else:

            return previous_project


class Coordinates:
    """Class for storing the results of a ran project. Methods are mostly setters and getters in charge of tidying up the generated tables."""

    def __init__(
        self,
        project_path: str,
        project_name: str,
        arena: str,
        arena_dims: np.array,
        bodypart_graph: str,
        path: str,
        quality: dict,
        scales: dict,
        frame_rate: float,
        arena_params: dict,
        tables: dict,
        source_table_path: str,
        table_paths: List,
        trained_model_path: str,
        videos: List,
        video_path: str,
        video_resolution: dict,
        angles: dict = None,
        animal_ids: List = tuple([""]),
        areas: dict = None,
        distances: dict = None,
        connectivity: nx.Graph = None,
        excluded_bodyparts: list = None,
        exp_conditions: dict = None,
        run_numba: bool = False,
        very_large_project: bool = False,
        version: str = None,
    ):
        """Class for storing the results of a ran project. Methods are mostly setters and getters in charge of tidying up the generated tables.

        Args:
            project_name (str): name of the current project.
            project_path (str): path to the folder containing the motion tracking output data.
            arena (str): Type of arena used for the experiment. See deepof.data.Project for more information.
            arena_dims (np.array): Dimensions of the arena. See deepof.data.Project for more information.
            bodypart_graph (nx.Graph): Graph containing the body part connectivity. See deepof.data.Project for more information.
            path (str): Path to the folder containing the results of the experiment.
            quality (dict): Dictionary containing the quality of the experiment. See deepof.data.Project for more information.
            scales (dict): Scales used for the experiment. See deepof.data.Project for more information.
            frame_rate (float): frame rate of the processed videos.
            arena_params (dict): Dictionary containing the parameters of the arena. See deepof.data.Project for more information.
            tables (dict): Dictionary containing the tables of the experiment. See deepof.data.Project for more information.
            table_paths (List): List containing the paths to the tables of the experiment. See deepof.data.Project for more information.f
            trained_model_path (str): Path to the trained models used for the supervised pipeline. For internal use only.
            videos (List): List containing the videos used for the experiment. See deepof.data.Project for more information.
            video_resolution (dict): Dictionary containing the automatically detected resolution of the videos used for the experiment.
            angles (dict): Dictionary containing the angles of the experiment. See deepof.data.Project for more information.
            animal_ids (List): List containing the animal IDs of the experiment. See deepof.data.Project for more information.
            areas (dict): dictionary with areas to compute. By default, it includes head, torso, and back.
            distances (dict): Dictionary containing the distances of the experiment. See deepof.data.Project for more information.
            excluded_bodyparts (list): list of bodyparts to exclude from analysis.
            exp_conditions (dict): Dictionary containing the experimental conditions of the experiment. See deepof.data.Project for more information.
            run_numba (bool): Determines if numba versions of functions should be used (run faster but require initial compilation time on first run)
            very_large_project (bool): Decides if memory efficient data loading and saving should be used
            version (str): version of deepof this object was created with

        """
        self._project_path = project_path
        self._project_name = project_name
        self._animal_ids = animal_ids
        self._arena = arena
        self._arena_params = arena_params
        self._arena_dims = arena_dims
        self._bodypart_graph = bodypart_graph
        self._excluded = excluded_bodyparts
        self._exp_conditions = exp_conditions
        self._frame_rate = frame_rate
        self._path = path
        self._quality = quality
        self._scales = scales
        self._tables = tables
        self._source_table_path = source_table_path
        self._table_paths = table_paths
        self._trained_model_path = trained_model_path
        self._videos = videos
        self._video_path = video_path
        self._video_resolution = video_resolution
        self._angles = angles
        self._areas = areas
        self._distances = distances
        self._connectivity = connectivity
        self._run_numba = run_numba
        self._very_large_project = very_large_project
        self._version = version

    def __str__(self):  # pragma: no cover
        """Print the object to stdout."""
        lens = len(self._videos)
        return "deepof analysis of {} video{}".format(lens, ("s" if lens > 1 else ""))

    def __repr__(self):  # pragma: no cover
        """Print the object to stdout."""
        lens = len(self._videos)
        return "deepof analysis of {} video{}".format(lens, ("s" if lens > 1 else ""))

    def get_table_keys(self):
        """get the keys to all experiments in this coordinates object"""
        return self._tables.keys()

    def get_coords(
        self,
        center: str = False,
        polar: bool = False,
        speed: int = 0,
        align: str = False,
        align_inplace: bool = True,
        selected_id: str = None,
        file_name: str = 'coords',
        return_path: bool = False,
    ) -> table_dict:
        """Return a table_dict object with the coordinates of each animal as values.

        Args:
            center (str): Name of the body part to which the positions will be centered. If false, the raw data is returned; if 'arena' (default), coordinates are centered in the pitch
            polar (bool) States whether the coordinates should be converted to polar values.
            speed (int): States the derivative of the positions to report. Speed is returned if 1, acceleration if 2, jerk if 3, etc.
            align (str): Selects the body part to which later processes will align the frames with (see preprocess in table_dict documentation).
            align_inplace (bool): Only valid if align is set. Aligns the vector that goes from the origin to the selected body part with the y-axis, for all timepoints (default).
            selected_id (str): Selects a single animal on multi animal settings. Defaults to None (all animals are processed).
            file_name (str): Name of the file for saving
            return_path (bool): if True, Return only the path to the saving location of the processed table, if false, return the full table. 
            
        Returns:
            table_dict: A table_dict object containing the coordinates of each animal as values.

        """

        # Additional old version error for better user feedback, can get removed in a few versions
        if not (hasattr(self, "_run_numba")):
            raise ValueError(
                """You are trying to use a deepOF project that was created with version 0.6.3 or earlier.\n
            This is not supported byt he current version of deepof"""
            )

        tab_dict={}
        for key in self._tables.keys():

            tab=self.get_coords_at_key(
                key = key,
                scale = self._scales[key], 
                center = center,
                polar = polar,
                speed = speed,
                align = align,
                align_inplace = align_inplace,
                selected_id = selected_id,
            )
            
            # save paths for modified tables
            table_path = os.path.join(self._project_path, self._project_name, 'Tables', key, key + '_' + file_name)
            tab_dict[key] = save_dt(tab,table_path,return_path)

            #cleanup
            del tab

        return TableDict(
            tab_dict,
            typ="coords",
            table_path=os.path.join(self._project_path, self._project_name, "Tables"),
            animal_ids=self._animal_ids,
            arena=self._arena,
            arena_dims=self._scales,
            center=center,
            connectivity=self._connectivity,
            polar=polar,
            exp_conditions=self._exp_conditions,
        )
    
    def get_coords_at_key(
    self,
    key: str,
    scale: np.array,
    quality: table_dict = None,
    center: str = False,
    polar: bool = False,
    speed: int = 0,
    align: str = False,
    align_inplace: bool = True,
    selected_id: str = None,
) -> pd.DataFrame:
        """Return a pandas dataFrame with the coordinates for the selected key as values.

        Args:
            key (str): key for requested distance
            scale (np.array): scale of the current arena.
            quality: (table_dict): Quality information for current data Frame
            center (str): Name of the body part to which the positions will be centered. If false, the raw data is returned; if 'arena' (default), coordinates are centered in the pitch
            polar (bool) States whether the coordinates should be converted to polar values.
            speed (int): States the derivative of the positions to report. Speed is returned if 1, acceleration if 2, jerk if 3, etc.
            align (str): Selects the body part to which later processes will align the frames with (see preprocess in table_dict documentation).
            align_inplace (bool): Only valid if align is set. Aligns the vector that goes from the origin to the selected body part with the y-axis, for all timepoints (default).
            selected_id (str): Selects a single animal on multi animal settings. Defaults to None (all animals are processed).
            
        Returns:
            tab (pd.DataFrame): A data frame containing the coordinates for the selected key as values.

        """

        coord_1, coord_2 = "x", "y"

        #load table if not already loaded
        tab = deepof.utils.deepcopy(get_dt(self._tables, key))
        #to avoid reloading quality if quality is given
        if quality is None:
            quality=self.get_quality().filter_videos([key])
            quality[key] = get_dt(quality,key)

        if align:

            assert any(
                center in bp for bp in tab.columns.levels[0]
            ), "for align to run, center must be set to the name of a bodypart"
            assert any(
                align in bp for bp in tab.columns.levels[0]
            ), "align must be set to the name of a bodypart"

        if polar:
            coord_1, coord_2 = "rho", "phi"
            scale = deepof.utils.bp2polar(scale).to_numpy().reshape(-1)
            tab = deepof.utils.tab2polar(tab)

        if center == "arena":


            tab.loc[:, (slice("x"), [coord_1])] = (
                tab.loc[:, (slice("x"), [coord_1])] - scale[0]
            )

            tab.loc[:, (slice("x"), [coord_2])] = (
                tab.loc[:, (slice("x"), [coord_2])] - scale[1]
            )

        elif isinstance(center, str) and center != "arena":

            # Center each animal independently
            animal_ids = self._animal_ids
            if selected_id is not None:
                animal_ids = [selected_id]

            for aid in animal_ids:
                # center on x / rho
                tab.update(
                    tab.loc[:, [i for i in tab.columns if i[0].startswith(aid)]]
                    .loc[:, (slice("x"), [coord_1])]
                    .subtract(
                        tab[aid + ("_" if aid != "" else "") + center][coord_1],
                        axis=0,
                    )
                )

                # center on y / phi
                tab.update(
                    tab.loc[:, [i for i in tab.columns if i[0].startswith(aid)]]
                    .loc[:, (slice("x"), [coord_2])]
                    .subtract(
                        tab[aid + ("_" if aid != "" else "") + center][coord_2],
                        axis=0,
                    )
                )

        if align:

            # noinspection PyUnboundLocalVariable
            all_index = tab.index
            all_columns = []
            aligned_coordinates = None
            # noinspection PyUnboundLocalVariable
            for aid in animal_ids:
                # Bring forward the column to align
                columns = [
                    i
                    for i in tab.columns
                    if not i[0].endswith(align) and i[0].startswith(aid)
                ]
                columns = [
                    (
                        aid + ("_" if aid != "" else "") + align,
                        ("phi" if polar else "x"),
                    ),
                    (
                        aid + ("_" if aid != "" else "") + align,
                        ("rho" if polar else "y"),
                    ),
                ] + columns

                partial_aligned = tab[columns]
                all_columns += columns

                if align_inplace and not polar:
                    partial_aligned = deepof.utils.align_trajectories(
                        np.array(partial_aligned),
                        mode="all",
                        run_numba=self._run_numba,
                    )
                    partial_aligned[np.abs(partial_aligned) < 1e-5] = 0.0
                    partial_aligned = pd.DataFrame(partial_aligned)
                    aligned_coordinates = pd.concat(
                        [aligned_coordinates, partial_aligned], axis=1
                    )

            aligned_coordinates.index = all_index
            aligned_coordinates.columns = pd.MultiIndex.from_tuples(all_columns)
            tab = aligned_coordinates

        if speed:
            vel = deepof.utils.rolling_speed(
                tab,
                frame_rate=self._frame_rate,

                deriv=speed,
                center=center,
            )
            tab = vel

        # Id selected_id was specified, selects coordinates of only one animal for further processing
        if selected_id is not None:
            tab = tab.loc[
                :, deepof.utils.filter_columns(tab.columns, selected_id)
            ]

        table_dict={key:tab}
        # Set table_dict to NaN if animals are missing
        table_dict = deepof.utils.set_missing_animals(self, table_dict, quality)
        tab = table_dict[key]

        return tab
    
            
    def get_distances(
        self,
        speed: int = 0,
        selected_id: str = None,
        filter_on_graph: bool = True,
        file_name: str = 'got_distances',
        return_path: bool = False,
    ) -> table_dict:
        """Return a table_dict object with the distances between body parts animal as values.

        Args:
            speed (int): The derivative to use for speed.
            selected_id (str): The id of the animal to select.
            filter_on_graph (bool): If True, only distances between connected nodes in the DeepOF graph representations are kept. Otherwise, all distances between bodyparts are returned.
            file_name (str): Name of the file for saving
            return_path (bool): if True, Return only the path to the processed table, if false, return the full table. 

        Returns:
            table_dict: A table_dict object with the distances between body parts animal as values.

        """

        if self._distances is not None:

            #copy only the header info, not the tables
            tabs = {}

            for key in self._distances.keys():

                #get distances as tab dataFrame  
                tab=self.get_distances_at_key(
                    key,
                    speed=speed,
                    selected_id=selected_id,
                    filter_on_graph=filter_on_graph,
                    )

                # save paths for modified tables
                table_path = os.path.join(self._project_path, self._project_name, 'Tables', key, key + '_' + file_name)
                tabs[key] = save_dt(tab,table_path,return_path)

                #cleanup
                del tab

            return TableDict(
                tabs,
                typ="dists",
                table_path=os.path.join(self._project_path, self._project_name, "Tables"),
                animal_ids=self._animal_ids,
                connectivity=self._connectivity,
                exp_conditions=self._exp_conditions,
            )

        raise ValueError(
            "Distances not computed. Read the documentation for more details"
        )  # pragma: no cover


    def get_distances_at_key(
        self,
        key: str,
        quality: table_dict = None,
        speed: int = 0,
        selected_id: str = None,
        filter_on_graph: bool = True,
    ) -> pd.DataFrame:
        """Return a pd.DataFrame with the distances between body parts of one animal as values.

        Args:
            key (str): key for requested distance
            quality: (table_dict): Quality information for current data Frame
            speed (int): The derivative to use for speed.
            selected_id (str): The id of the animal to select.
            filter_on_graph (bool): If True, only distances between connected nodes in the DeepOF graph representations are kept. Otherwise, all distances between bodyparts are returned.

        Returns:
            tab (pd.DataFrame): A pd.DataFrame with the distances between body parts of one animal as values.

        """

        #load table if not already loaded
        tab = deepof.utils.deepcopy(get_dt(self._distances, key))
        #to avoid reloading quality if quality is given
        if quality is None:
            quality=self.get_quality().filter_videos([key])
            quality[key] = get_dt(quality,key)

        if speed:
            tab = deepof.utils.rolling_speed(tab, deriv=speed + 1, typ="dists")

        if selected_id is not None:
            tab = tab.loc[
                :, deepof.utils.filter_columns(tab.columns, selected_id)
            ]


        table_dict={key:tab}
        # Set table_dict to NaN if animals are missing
        table_dict = deepof.utils.set_missing_animals(self, table_dict, quality)
        tab = table_dict[key]

        if filter_on_graph:

            tab = tab.loc[
                :,
                list(
                    set(
                        [
                            tuple(sorted(e))
                            for e in deepof.utils.connect_mouse(
                                animal_ids=self._animal_ids,
                                graph_preset=self._bodypart_graph,
                            ).edges
                        ]
                    )
                    & set(tab.columns)
                ),
            ]
        
        return tab

   
    def get_angles(
        self,
        degrees: bool = False,
        speed: int = 0,
        selected_id: str = None,
        file_name: str = 'got_angles',
        return_path: bool = False,
    ) -> table_dict:
        """Return a table_dict object with the angles between body parts animal as values.

        Args:
            degrees (bool): If True (default), the angles will be in degrees. Otherwise they will be converted to radians.
            speed (int): The derivative to use for speed.
            selected_id (str): The id of the animal to select.
            file_name (str): Name of the file for saving
            return_path (bool): if True, Return only the path to the processed table, if false, return the full table. 

        Returns:
            table_dict: A table_dict object with the angles between body parts animal as values.

        """

        if self._angles is not None:

            tabs = {}

            for key in self._angles.keys():

                tab = self.get_angles_at_key(
                    key=key, 
                    degrees=degrees,
                    speed=speed,
                    selected_id=selected_id,
                )

                # save paths for modified tables
                table_path = os.path.join(self._project_path, self._project_name, 'Tables', key, key + '_' + file_name)
                tabs[key] = save_dt(tab,table_path,return_path)

                #cleanup
                del tab

            return TableDict(
                tabs,
                typ="angles",
                table_path=os.path.join(self._project_path, self._project_name, "Tables"),
                animal_ids=self._animal_ids,
                connectivity=self._connectivity,
                exp_conditions=self._exp_conditions,
            )

        raise ValueError(
            "Angles not computed. Read the documentation for more details"
        )  # pragma: no cover
    
    def get_angles_at_key(
    self,
    key: str,
    quality: table_dict = None,
    degrees: bool = False,
    speed: int = 0,
    selected_id: str = None,
    ) -> pd.DataFrame:
        """Return a Dataframe with the angles between body parts for one animal as values.

        Args:
            key (str): key for requested distance
            quality: (table_dict): Quality information for current data Frame
            degrees (bool): If True (default), the angles will be in degrees. Otherwise they will be converted to radians.
            speed (int): The derivative to use for speed.
            selected_id (str): The id of the animal to select.

        Returns:
            tab (pd.DataFrame): A pd.DataFrame with the angles between body parts of one animal as values.

        """  

        #load table if not already loaded
        tab = deepof.utils.deepcopy(get_dt(self._angles, key))
        #to avoid reloading quality if quality is given
        if quality is None:
            quality=self.get_quality().filter_videos([key])
            quality[key] = get_dt(quality,key)

        if degrees:
            tab = np.degrees(tab) 

        if speed:
            vel = deepof.utils.rolling_speed(tab, deriv=speed + 1, typ="angles")
            tab = vel

        if selected_id is not None:
            tab = tab.loc[
                :, deepof.utils.filter_columns(tab.columns, selected_id)
            ]

        table_dict={key:tab}
        # Set table_dict to NaN if animals are missing
        table_dict = deepof.utils.set_missing_animals(self, table_dict, quality)
        tab = table_dict[key]

        return tab

  
    def get_areas(
            self, 
            speed: int = 0,
            selected_id: str = "all",
            file_name: str = 'got_areas',
            return_path: bool = False,
            ) -> table_dict:
        """Return a table_dict object with all relevant areas (head, torso, back, full). Unless specified otherwise, the areas are computed for all animals.

        Args:
            speed (int): The derivative to use for speed.
            selected_id (str): The id of the animal to select. "all" (default) computes the areas for all animals. Declared in self._animal_ids.
            file_name (str): Name of the file for saving
            return_path (bool): if True, Return only the path to the processed table, if false, return the full table. 

        Returns:
            table_dict: A table_dict object with the areas of the body parts animal as values.
        """

        if self._areas is not None:
            
            tabs = {}

            for key in self._areas.keys():

                tab = self.get_areas_at_key(
                    key=key, 
                    speed = speed,
                    selected_id = selected_id,
                )

                # save paths for modified tables
                table_path = os.path.join(self._project_path, self._project_name, 'Tables', key, key + '_' + file_name)
                tabs[key] = save_dt(tab,table_path,return_path)

                #cleanup
                del tab

            areas = TableDict(
                tabs,
                typ="areas",
                table_path=os.path.join(self._project_path, self._project_name, "Tables"),
                animal_ids=self._animal_ids,
                connectivity=self._connectivity,
                exp_conditions=self._exp_conditions,
            )

            return areas

        raise ValueError(
            "Areas not computed. Read the documentation for more details"
        )  # pragma: no cover
    

    def get_areas_at_key(
        self,
        key: str,
        quality: table_dict = None,
        speed: int = 0,
        selected_id: str = "all",
        ) -> table_dict:
        """Return a pd.DataFrame with all relevant areas (head, torso, back, full). Unless specified otherwise, the areas are computed for all animals.

        Args:
            key (str): key for requested distance
            quality: (table_dict): Quality information for current data Frame
            speed (int): The derivative to use for speed.
            selected_id (str): The id of the animal to select. "all" (default) computes the areas for all animals. Declared in self._animal_ids.
            file_name (str): Name of the file for saving
            return_path (bool): if True, Return only the path to the processed table, if false, return the full table. 

        Returns:
            tab (pd.DataFrame): A pd.DataFrame object with the areas of the body parts animal as values.
        """
        
        #load table if not already loaded
        tab = deepof.utils.deepcopy(get_dt(self._areas, key))
        #to avoid reloading quality if quality is given
        if quality is None:
            quality=self.get_quality().filter_videos([key])
            quality[key] = get_dt(quality,key)

        if selected_id == "all":
            selected_ids = self._animal_ids
        else:
            selected_ids = [selected_id]

        exp_table = pd.DataFrame()

        for aid in selected_ids:

            if aid == "":
                aid = None

            # get the current table for the current animal
            current_table = tab.loc[
                :, deepof.utils.filter_columns(tab.columns, aid)
            ]
            exp_table = pd.concat([exp_table, current_table], axis=1)

        tab = exp_table

        if speed:
            tab = deepof.utils.rolling_speed(tab, deriv=speed + 1, typ="areas")

        table_dict={key:tab}
        # Set table_dict to NaN if animals are missing
        table_dict = deepof.utils.set_missing_animals(self, table_dict, quality)
        tab = table_dict[key]
    
        return tab


    def get_videos(self, full_paths: bool = False, play: bool = False):
        """Returns the videos associated with the dataset as a dictionary."""
        if play:  # pragma: no cover
            raise NotImplementedError  
        if full_paths:
            out={key: os.path.join(self._video_path, video) for key, video in self._videos.items()}
        else:
            out=self._videos

        return out

    def get_start_times(self):
        """Returns the start time for each table in a dictionary"""
        start_times = {}
        for key in self._tables:
            start_times[key] = get_dt(self._tables,key, only_metainfo=True, load_index=True)['start_time']
        return start_times

    def get_end_times(self):
        """Returns the end time for each table in a dictionary"""
        end_times = {}
        for key in self._tables:
            end_times[key] = get_dt(self._tables,key, only_metainfo=True, load_index=True)['end_time']
        return end_times

    def get_table_lengths(self):
        """Returns the length for each table in a dictionary"""
        table_lengths = {}
        for key in self._tables:
            table_lengths[key] = get_dt(self._tables,key, only_metainfo=True)['num_rows']
        return table_lengths

    @property
    def get_exp_conditions(self):
        """Return the stored dictionary with experimental conditions per subject."""
        return self._exp_conditions

    def load_exp_conditions(self, filepath):  # pragma: no cover
        """Load experimental conditions from a wide-format csv table.

        Args:
            filepath (str): Path to the file containing the experimental conditions.

        """
        exp_conditions = pd.read_csv(filepath, index_col=0)
        exp_conditions = {
            exp_id: pd.DataFrame(
                exp_conditions.loc[exp_conditions.iloc[:, 0] == exp_id, :].iloc[0, 1:]
            ).T
            for exp_id in exp_conditions.iloc[:, 0]
        }
        self._exp_conditions = exp_conditions

        # Save loaded conditions within project
        self.save(timestamp=False)


    def get_quality(self):
        """Retrieve a dictionary with the tagging quality per video, as reported by DLC or SLEAP."""
        return TableDict(
            self._quality,
            typ="quality",
            table_path=os.path.join(self._project_path, self._project_name, "Tables"),
            animal_ids=self._animal_ids)

    @property
    def get_arenas(self):
        """Retrieve all available information associated with the arena."""
        return self._arena, self._arena_dims, self._scales

    def edit_arenas(
        self, video_keys: list = None, arena_type: str = None, verbose: bool = True
    ):  # pragma: no cover
        """Tag the arena in the videos.

        Args:
            video_keys (list): A list of keys for videos to reannotate. If None, all videos are loaded.
            arena_type (str): The type of arena to use. Must be one of "polygonal-manual", "circular-manual", or "circular-autodetect". If None (default), the arena type specified when creating the project is used.
            verbose (bool): Whether to print the progress of the annotation.

        """
        if video_keys is None:
            video_keys = self._videos
        if arena_type is None:
            arena_type = self._arena

        #create dictionary based on entered keys if keys actually exist in videos
        videos_to_update={key: self._videos[key] for key in video_keys if key in self._videos.keys()}

        if verbose:
            print(
                "Editing {} arena{}".format(len(video_keys), "s" if len(video_keys) > 1 else "")
            )

        edited_scales, edited_arena_params, _ = deepof.utils.get_arenas(
            coordinates=self,
            tables=self._tables,
            arena=arena_type,
            arena_dims=self._arena_dims,
            segmentation_model_path=None,
            video_path=self._video_path,
            videos=videos_to_update,
        )

        # update the scales and arena parameters
        for key in video_keys:
            self._scales[key] = edited_scales[key]
            self._arena_params[key] = edited_arena_params[key]

        self.save(timestamp=False)

        if verbose:
            print("Done!")

    def save(self, filename: str = None, timestamp: bool = True):
        """Save the current state of the Coordinates object to a pickled file.

        Args:
            filename (str): Name of the pickled file to store. If no name is provided, a default is used.
            timestamp (bool): Whether to append a time stamp at the end of the output file name.
        """
        pkl_out = "{}{}.pkl".format(
            os.path.join(
                self._project_path,
                self._project_name,
                "Coordinates",
                (filename if filename is not None else "deepof_coordinates"),
            ),
            (f"_{int(time())}" if timestamp else ""),
        )

        with open(pkl_out, "wb") as handle:
            pickle.dump(self, handle, protocol=pickle.HIGHEST_PROTOCOL)

    @deepof.data_loading._suppress_warning(
        warn_messages=[
            "adjacency_matrix will return a scipy.sparse array instead of a matrix in Networkx 3.0."
        ]
    )
    def get_graph_dataset(
        self,
        animal_id: str = None,
        #binning info
        bin_size=None,
        bin_index=None,
        precomputed_bins=None,
        samples_max: int = 227272,  #corresponds to 1GB of memory when using default settings
        #other info
        precomputed_tab_dict: table_dict = None,
        center: str = False,
        polar: bool = False,
        align: str = None,
        preprocess: bool = True,
        return_as_paths: bool = None,
        **kwargs,
    ) -> table_dict:
        """Generate a dataset with all specified features.

        Args:
            animal_id (str): Name of the animal to process. If None (default) all animals are included in a multi-animal graph.
            bin_size (Union[int,str]): bin size for time filtering. Will select (up to) the first 2.5 hours of data per default
            bin_index (Union[int,str]): index of the bin of size bin_size to select along the time dimension. Denotes exact start position in the time domain if given as string.
            precomputed_bins (np.ndarray): precomputed time bins. If provided, bin_size and bin_index are ignored.
            samples_max (int): Maximum number of samples taken for plotting to avoid excessive computation times. If the number of rows in a data set exceeds this number the data is downsampled accordingly.
            precomputed_tab_dict (table_dict): table_dict object for further graph processing. None (default) builds it on the spot.
            center (str): Name of the body part to which the positions will be centered. If false, raw data is returned; if 'arena' (default), coordinates are centered on the pitch.
            polar (bool) States whether the coordinates should be converted to polar values.
            align (str): Selects the body part to which later processes will align the frames with (see preprocess in table_dict documentation).
            preprocess (bool): whether to preprocess the data to pass to autoencoders. If False, node features and distance-weighted adjacency matrices on the raw data are returned.
            return_as_paths (bool): wheter the preprocessed data should only returned as a path to the data storage location or loaded in the RAM in full

        Returns:
            merged_features: A graph-based dataset.

        """

        if return_as_paths is None:
            return_as_paths = self._very_large_project

<<<<<<< HEAD
        N_steps=5
        with tqdm(total=N_steps, desc="Loading tables", unit="step") as pbar:
=======
        N_steps=4
        with tqdm(total=N_steps, desc=f"{'Loading tables':<{PROGRESS_BAR_FIXED_WIDTH}}", unit="step") as pbar:
>>>>>>> 3fe8dbcc
                               
            pbar.set_postfix(step="Loading coords")

            # Get all relevant features
            coords = self.get_coords(
                selected_id=animal_id, center=center, align=align, polar=polar, return_path=return_as_paths,
            )

            pbar.update()
            pbar.set_postfix(step="Loading speeds")

            speeds = self.get_coords(selected_id=animal_id, speed=1, file_name='speed', return_path=return_as_paths)

            pbar.update()
            pbar.set_postfix(step="Loading distances")

            dists = self.get_distances(selected_id=animal_id, return_path=return_as_paths)

            pbar.update()
            pbar.set_postfix(step="Loading angles")

            #angles = self.get_angles(selected_id=animal_id, return_path=return_as_paths)

            # Merge and extract names
            tab_dict = coords.merge(
                speeds,
                #angles,
                dists,
                save_as_paths=return_as_paths
                )
            
            pbar.update()
            pbar.set_postfix(step="Get graph info")

            if precomputed_tab_dict is not None:  # pragma: no cover
                tab_dict = precomputed_tab_dict

            # Get corresponding feature graph
            graph = deepof.utils.connect_mouse(
                animal_ids=(self._animal_ids if animal_id is None else animal_id),
                exclude_bodyparts=(
                    list(
                        set(
                            [
                                re.sub(
                                    r"|".join(
                                        map(re.escape, [i + "_" for i in self._animal_ids])
                                    ),
                                    "",
                                    bp,
                                )
                                for bp in self._excluded
                            ]
                        )
                    )
                    if (self._animal_ids is not None and self._animal_ids[0])
                    else self._excluded
                ),
                graph_preset=self._bodypart_graph,
            )

            tab_dict._connectivity = graph

            #read table metadata
            if type(list(dists.values())[0]) == str:
                edge_feature_names = get_dt(dists,list(dists.keys())[0], only_metainfo=True)['columns']
            else:
                edge_feature_names = list(list(dists.values())[0].columns)

            if type(list(tab_dict.values())[0]) == str:
                feature_names = pd.Index(get_dt(tab_dict,list(tab_dict.keys())[0], only_metainfo=True)['columns'])
            else:
                feature_names = pd.Index([i for i in list(tab_dict.values())[0].columns])

            node_feature_names = (
                [(i, "x") for i in list(graph.nodes())]
                + [(i, "y") for i in list(graph.nodes())]
                + list(graph.nodes())
                #+ get_dt(angles,list(angles.keys())[0], only_metainfo=True)['columns'][0:11]
            )

            # Sort indices to have always the same node order
            node_sorting_indices = []
            edge_sorting_indices = []
            for n in node_feature_names:
                for j, f in enumerate(feature_names):
                    if n == f:
                        node_sorting_indices.append(j)

            inner_link_bool_mask = []
            for e in [tuple(sorted(e)) for e in list(graph.edges)]:
                for j, f in enumerate(edge_feature_names):
                    if e == f:
                        edge_sorting_indices.append(j)

                if len(self._animal_ids) > 1:
                    inner_link_bool_mask.append(
                        len(set([node.split("_")[0] for node in e])) == 1
                    )
            
            pbar.update()

        # Create graph datasets
        if preprocess:
            to_preprocess, shapes, global_scaler = tab_dict.preprocess(
                coordinates=self,
                #binning info, explicitely stated as otherwise warnings seem to get suppressed
                bin_size=bin_size,
                bin_index=bin_index,
                precomputed_bins=precomputed_bins,
                samples_max=samples_max,
                **kwargs,
                save_as_paths=return_as_paths
                )
   
            shapes=[]
            with tqdm(total=len(to_preprocess),desc=f"{'Reshaping':<{PROGRESS_BAR_FIXED_WIDTH}}", unit="table") as pbar:
                for k in range(0,len(to_preprocess)):
                
                    num_rows=0
                    for key in to_preprocess[k].keys():

                        #load table if not already loaded

                        tab, table_path = get_dt(to_preprocess[k], key, return_path=True) 

                        dataset = (
                            tab[:, :, ~feature_names.isin(edge_feature_names)][
                                :, :, node_sorting_indices
                            ],
                            tab[:, :, feature_names.isin(edge_feature_names)][
                                :, :, edge_sorting_indices
                            ],
                        )
                        num_rows=num_rows+tab.shape[0]
                    

                        # save paths for modified tables
                        to_preprocess[k][key] = save_dt(dataset,table_path,return_as_paths) 
                    #collect shapes
                    if len(to_preprocess[k].keys())>0:
                        shapes=shapes+[(num_rows, dataset[0].shape[1],dataset[0].shape[2]),(num_rows, dataset[1].shape[1],dataset[1].shape[2])]
                    else:
                        shapes=(0,)
                    pbar.update()
                shapes=tuple(shapes)

        else:  # pragma: no cover
            to_preprocess = tab_dict #np.concatenate(list(tab_dict.values()))

            shapes=[]
            num_rows=0
            with tqdm(total=len(to_preprocess), desc=f"{'Reshaping':<{PROGRESS_BAR_FIXED_WIDTH}}", unit="array") as pbar:
                for key in to_preprocess.keys():

                    tab, table_path = get_dt(to_preprocess, key, return_path=True) 

                    tab = np.array(tab)

                    # Split node features (positions, speeds) from edge features (distances)
                    dataset = (
                        tab[:, ~feature_names.isin(edge_feature_names)][
                            :, node_sorting_indices
                        ].reshape([tab.shape[0], len(graph.nodes()), -1], order="F"),
                        deepof.utils.edges_to_weighted_adj(
                            nx.adj_matrix(graph).todense(),
                            tab[:, feature_names.isin(edge_feature_names)][
                                :, edge_sorting_indices
                            ],
                        ),
                    )
                    num_rows=num_rows+dataset.shape[0]


                    # save paths for modified tables
                    to_preprocess[key] = save_dt(dataset,table_path,return_as_paths)
                    pbar.update()


                shapes=shapes+[(num_rows, dataset[0].shape[1],dataset[0].shape[2]),(num_rows, dataset[1].shape[1],dataset[1].shape[2])]
                shapes=tuple(shapes)
                
        try:
            return (
                to_preprocess,
                shapes,
                nx.adjacency_matrix(graph).todense(),
                tab_dict,
                global_scaler,
            )
        except UnboundLocalError:
            return to_preprocess, nx.adjacency_matrix(graph).todense(), tab_dict

    # noinspection PyDefaultArgument
    #from memory_profiler import profile
    #@profile
    def supervised_annotation(
        self,
        params: Dict = {},
        center: str = "Center",
        align: str = "Spine_1",
        video_output: bool = False,
        frame_limit: int = np.inf,
        debug: bool = False,
        n_jobs: int = 1,
    ) -> table_dict:
        """Annotates coordinates with behavioral traits using a supervised pipeline.

        Args:
            params (Dict): A dictionary with the parameters to use for the pipeline. If unsure, leave empty.
            center (str): Body part to center coordinates on. "Center" by default.
            align (str): Body part to rotationally align the body parts with. "Spine_1" by default.
            video_output (bool): It outputs a fully annotated video for each experiment indicated in a list. If set to "all", it will output all videos. False by default.
            frame_limit (int): Only applies if video_output is not False. Indicates the maximum number of frames per video to output.
            debug (bool): Only applies if video_output is not False. If True, all videos will include debug information, such as the detected arena and the preprocessed tracking tags.
            n_jobs (int): Number of jobs to use for parallel processing. Only applies if video_output is not set to False. 

        Returns:
            table_dict: A table_dict object with all supervised annotations per experiment as values.

        """
        # Additional old version error for better user feedback, can get removed in a few versions
        if not (hasattr(self, "_run_numba")):
            raise ValueError(
                """You are trying to use a deepOF project that was created with version 0.6.3 or earlier.\n
            This is not supported by the current version of deepof"""
            )
    
        N_preprocessing_steps=4+len(self._animal_ids)
        N_processing_steps=len(self._tables.keys())
        
        with tqdm(total=N_preprocessing_steps, desc=f"{'data preprocessing':<{PROGRESS_BAR_FIXED_WIDTH}}", unit="step") as pbar:

            pbar.set_postfix(step="Loading raw coords")

            tag_dict = {}
            params = deepof.annotation_utils.get_hparameters(self, params)

            #get all kinds of tables
            raw_coords = self.get_coords(center=None, file_name='raw', return_path=self._very_large_project)
            pbar.update()
            pbar.set_postfix(step="Loading coords")
 
            try:
                coords = self.get_coords(center=center, align=align, return_path=self._very_large_project)
            except AssertionError: # pragma: no cover

                try:
                    coords = self.get_coords(center="Center", align="Spine_1", return_path=self._very_large_project)
                except AssertionError:
                    coords = self.get_coords(center="Center", align="Nose", return_path=self._very_large_project)
            pbar.update() 

            speeds = self.get_coords(speed=1, file_name='speeds', return_path=self._very_large_project)
            pbar.update()
            pbar.set_postfix(step="Loading speeds") 

            dists = self.get_distances(return_path=self._very_large_project)
            angles = self.get_angles(return_path=self._very_large_project)
            pbar.update() 
            pbar.set_postfix(step="Loading distances")


            #get kinematics
            pbar.set_postfix(step="Loading kinematics")
            if len(self._animal_ids) <= 1:
                features_dict = (
                    deepof.post_hoc.align_deepof_kinematics_with_unsupervised_labels(
                        self, center=center, align=align, include_angles=False, return_path=self._very_large_project
                    )
                )
                pbar.update() 
            else:  # pragma: no cover
                features_dict={}
                for _id in self._animal_ids:
                    features_dict[_id]=deepof.post_hoc.align_deepof_kinematics_with_unsupervised_labels(
                        self,
                        center=center,
                        align=align,
                        animal_id=_id,
                        include_angles=False,
                        file_name='kinematics_'+_id,
                        return_path=self._very_large_project
                    )
                    pbar.update() 

        with tqdm(total=N_processing_steps, desc=f"{'supervised annotations':<{PROGRESS_BAR_FIXED_WIDTH}}", unit="table") as pbar:
            # noinspection PyTypeChecker
            for key in self._tables.keys():
                               
                pbar.set_postfix(step="supervised tagging")

                # Remove indices and add at the very end, to avoid conflicts if
                # frame_rate is specified in project
                if isinstance(raw_coords[key], str):
                    tag_index = get_dt(raw_coords,key, only_metainfo=True, load_index=True)['index_column']
                else:
                    tag_index = raw_coords[key].index
                self._trained_model_path = resource_filename(__name__, "trained_models")

                supervised_tags = deepof.annotation_utils.supervised_tagging(
                    self,
                    raw_coords=raw_coords,
                    coords=coords,
                    dists=dists,
                    angles=angles,
                    full_features=features_dict,
                    speeds=speeds,
                    key=key, 
                    trained_model_path=self._trained_model_path,
                    center=center,
                    params=params,
                    run_numba=self._run_numba,
                )

                supervised_tags.index = tag_index

                pbar.set_postfix(step="post processing")

                quality=self.get_quality().filter_videos([key])
                quality[key] = get_dt(quality,key)
                table_dict={key:supervised_tags}
                # Set table_dict to NaN if animals are missing
                table_dict = deepof.utils.set_missing_animals(
                    self, 
                    table_dict, 
                    quality,
                    animal_ids=self._animal_ids + ["supervised"]
                    )
                supervised_tags = table_dict[key]

                # Add missing tags to all animals
                presence_masks = deepof.utils.compute_animal_presence_mask(quality)   
                for animal in self._animal_ids:
                    supervised_tags[
                        "{}missing".format(("{}_".format(animal) if animal else ""))
                    ] = (1 - presence_masks[key][animal].values)

                # save paths for modified tables
                table_path = os.path.join(coords._table_path, key, key + '_' + "supervised_annotations")
                tag_dict[key] = save_dt(supervised_tags,table_path,self._very_large_project) 

                pbar.update() 

        del features_dict, dists, speeds, coords, raw_coords

        if video_output:  # pragma: no cover

            deepof.annotation_utils.tagged_video_output(
                self,
                tag_dict,
                video_output=video_output,
                frame_limit=frame_limit,
                debug=debug,
                n_jobs=n_jobs,
                params=params,
            )
        supervised_annotation_instance = TableDict(
            tag_dict,
            typ="supervised",
            table_path=os.path.join(self._project_path, self._project_name, "Tables"),
            animal_ids=self._animal_ids,
            arena=self._arena,
            arena_dims=self._arena_dims,
            connectivity=self._connectivity,
            exp_conditions=self._exp_conditions,
        )
        self.save(filename="supervised_annotation_instance")

        return supervised_annotation_instance

    def deep_unsupervised_embedding(
        self,
        preprocessed_object: Tuple[np.ndarray, np.ndarray, np.ndarray, np.ndarray],
        adjacency_matrix: np.ndarray = None,
        #binning info
        bin_size=None,
        bin_index=None,
        precomputed_bins=None,
        samples_max=None,
        #model info
        embedding_model: str = "VaDE",
        encoder_type: str = "recurrent",
        batch_size: int = 64,
        latent_dim: int = 4,
        epochs: int = 150,
        log_history: bool = True,
        log_hparams: bool = False,
        n_components: int = 10,
        kmeans_loss: float = 0.0,
        temperature: float = 0.1,
        contrastive_similarity_function: str = "cosine",
        contrastive_loss_function: str = "nce",
        beta: float = 0.1,
        tau: float = 0.1,
        output_path: str = "",
        pretrained: str = False,
        save_checkpoints: bool = False,
        save_weights: bool = True,
        input_type: str = False,
        run: int = 0,
        kl_annealing_mode: str = "linear",
        kl_warmup: int = 15,
        reg_cat_clusters: float = 0.0,
        recluster: bool = False,
        interaction_regularization: float = 0.0,
        **kwargs,
    ) -> Tuple:  # pragma: no cover
        """Annotates coordinates using a deep unsupervised autoencoder.

        Args:
            preprocessed_object (tuple): Tuple containing a preprocessed object (X_train, y_train, X_test, y_test).
            adjacency_matrix (np.ndarray): adjacency matrix of the connectivity graph to use.
            bin_size (Union[int,str]): bin size for time filtering.
            bin_index (Union[int,str]): index of the bin of size bin_size to select along the time dimension. Denotes exact start position in the time domain if given as string.
            precomputed_bins (np.ndarray): precomputed time bins. If provided, bin_size and bin_index are ignored.
            samples_max (int): Maximum number of samples taken for plotting to avoid excessive computation times. If the number of rows in a data set exceeds this number the data is downsampled accordingly.
            embedding_model (str): Name of the embedding model to use. Must be one of VQVAE (default), VaDE, or contrastive.
            encoder_type (str): Encoder architecture to use. Must be one of "recurrent", "TCN", and "transformer".
            batch_size (int): Batch size for training.
            latent_dim (int): Dimention size of the latent space.
            epochs (int): Maximum number of epochs to train the model. Actual training might be shorter, as the model will stop training when validation loss stops decreasing.
            log_history (bool): Whether to log the history of the model to TensorBoard.
            log_hparams (bool): Whether to log the hyperparameters of the model to TensorBoard.
            n_components (int): Number of latent clusters for the embedding model to use.
            kmeans_loss (float): Weight of the gram loss, which adds a regularization term to VaDE and VQVAE models which penalizes the correlation between the dimensions in the latent space.
            temperature (float): temperature parameter for the contrastive loss functions. Higher values put harsher penalties on negative pair similarity.
            contrastive_similarity_function (str): similarity function between positive and negative pairs. Must be one of 'cosine' (default), 'euclidean', 'dot', and 'edit'.
            contrastive_loss_function (str): contrastive loss function. Must be one of 'nce' (default), 'dcl', 'fc', and 'hard_dcl'. See specific documentation for details.
            beta (float): Beta (concentration) parameter for the hard_dcl contrastive loss. Higher values lead to 'harder' negative samples.
            tau (float): Tau parameter for the dcl and hard_dcl contrastive losses, indicating positive class probability.
            output_path (str): Path to save the trained model and all log files.
            pretrained (str): Whether to load a pretrained model. If False, model is trained from scratch. If not, must be the path to a saved model.
            save_checkpoints (bool): Whether to save checkpoints of the model during training. Defaults to False.
            save_weights (bool): Whether to save the weights of the model during training. Defaults to True.
            input_type (str): Type of the preprocessed_object passed as the first parameter. See deepof.data.TableDict for more details.
            run (int): Run number for the model. Used to save the model and log files. Optional.
            kl_annealing_mode (str): Mode of the KL annealing. Must be one of "linear", or "sigmoid".
            kl_warmup (int): Number of epochs to warm up the KL annealing.
            reg_cat_clusters (bool): whether to penalize uneven cluster membership in the latent space, by minimizing the KL divergence between cluster membership and a uniform categorical distribution.
            recluster (bool): whether to recluster after training using a Gaussian Mixture Model. Only valid for VaDE.
            interaction_regularization (float): weight of the interaction regularization term for all encoders.
            **kwargs: Additional keyword arguments to pass to the model.

        Returns:
            Tuple: Tuple containing all trained models. See specific model documentation under deepof.models for details.
        """
        
        # extract from Tuple
        preprocessed_train, _= preprocessed_object
        pt_shape=get_dt(preprocessed_train,list(preprocessed_train.keys())[0], only_metainfo=True)['shape']

        #get available memory -10% as buffer
        available_mem=psutil.virtual_memory().available*0.9
        #calculate maximum number of rows that fit in memory based on table info 
        N_rows_max=int(available_mem/((pt_shape[1]+11)*pt_shape[2]*8))
        if samples_max is None:
            samples_max=N_rows_max
        elif samples_max>N_rows_max:
            warning_message = (
            "\033[38;5;208m\n"
            "Warning! The selected number of samples may exceed your available memory."
            "\033[0m"
        )
            warnings.warn(warning_message)

        bin_info=_preprocess_time_bins(coordinates=self, bin_size=bin_size,bin_index=bin_index,precomputed_bins=precomputed_bins, tab_dict_for_binning=preprocessed_object[0], samples_max=samples_max)
        bin_info_test=_preprocess_time_bins(coordinates=self, bin_size=bin_size,bin_index=bin_index,precomputed_bins=precomputed_bins, tab_dict_for_binning=preprocessed_object[1], samples_max=samples_max)
        bin_info.update(bin_info_test)



        if pretrained:
            pretrained_path = os.path.join(
                self._project_path,
                self._project_name,
                "Trained_models",
                "trained_weights",
            )
            pretrained = os.path.join(
                pretrained_path,
                (
                    pretrained
                    if isinstance(pretrained, str)
                    else [
                        w
                        for w in os.listdir(pretrained_path)
                        if embedding_model in w
                        and encoder_type in w
                        and "encoding={}".format(latent_dim) in w
                        and "k={}".format(n_components)
                    ][0]
                ),
            )

        try:
            trained_models = deepof.model_utils.embedding_model_fitting(
                preprocessed_object=preprocessed_object,
                adjacency_matrix=adjacency_matrix,
                embedding_model=embedding_model,
                encoder_type=encoder_type,
                batch_size=batch_size,
                latent_dim=latent_dim,
                epochs=epochs,
                log_history=log_history,
                log_hparams=log_hparams,
                n_components=n_components,
                kmeans_loss=kmeans_loss,
                temperature=temperature,
                contrastive_similarity_function=contrastive_similarity_function,
                contrastive_loss_function=contrastive_loss_function,
                beta=beta,
                tau=tau,
                output_path=os.path.join(
                    self._project_path,
                    self._project_name,
                    output_path,
                    "Trained_models",
                ),
                data_path=os.path.join(self._project_path, self._project_name, 'Tables'),
                pretrained=pretrained,
                save_checkpoints=save_checkpoints,
                save_weights=save_weights,
                input_type=input_type,
                bin_info=bin_info,
                run=run,
                kl_annealing_mode=kl_annealing_mode,
                kl_warmup=kl_warmup,
                reg_cat_clusters=reg_cat_clusters,
                recluster=recluster,
                interaction_regularization=interaction_regularization,
                **kwargs,
            )
        except IndexError:
            raise ValueError(
                "No pretrained model found for the given parameters. Please train a model first."
            )

        # returns a list of trained tensorflow models
        return trained_models



class TableDict(dict):
    """Main class for storing a single dataset as a dictionary with individuals as keys and pandas.DataFrames as values.

    Includes methods for generating training and testing datasets for the supervised and unsupervised models.
    """

    def __init__(
        self,
        tabs: Dict,
        typ: str,
        table_path: str = None,
        arena: str = None,
        arena_dims: np.array = None,
        animal_ids: List = tuple([""]),
        center: str = None,
        connectivity: nx.Graph = None,
        polar: bool = None,
        exp_conditions: dict = None,
        shapes: Dict = {},
    ):
        """Store single datasets as dictionaries with individuals as keys and pandas.DataFrames as values.

        Includes methods for generating training and testing datasets for the autoencoders.

        Args:
            tabs (Dict): Dictionary of pandas.DataFrames with individual experiments as keys.
            typ (str): Type of the dataset. Examples are "coords", "dists", and "angles". For logging purposes only.
            table_path (str): Path to the root directory that is going to be used to save table iterations.
            arena (str): Type of the arena. Must be one of "circular-autodetect", "circular-manual", or "polygon-manual". Handled internally.
            arena_dims (np.array): Dimensions of the arena in mm.
            animal_ids (list): list of animal ids.
            center (str): Type of the center. Handled internally.
            polar (bool): Whether the dataset is in polar coordinates. Handled internally.
            exp_conditions (dict): dictionary with experiment IDs as keys and experimental conditions as values.
            shapes (Dict): Dictionary containing the shapes of all stored tables

        """
        super().__init__(tabs)
        self._type = typ
        self._center = center
        self._connectivity = connectivity
        self._polar = polar
        self._arena = arena
        self._arena_dims = arena_dims
        self._animal_ids = animal_ids
        self._exp_conditions = exp_conditions
        self._table_path = table_path
        self._shapes = shapes


    def filter_videos(self, keys: list) -> table_dict:
        """Return a subset of the original table_dict object, containing only the specified keys.

        Useful, for example, to select data coming from videos of a specified condition.

        Args:
            keys (list): List of keys to keep.

        Returns:
            TableDict: Subset of the original table_dict object, containing only the specified keys.
        """
        table = deepof.utils.deepcopy(self)
        assert np.all([k in table.keys() for k in keys]), "Invalid keys selected"

        return self.new_dict_same_header({k: value for k, value in table.items() if k in keys})
            
    def filter_condition(self, exp_filters: dict) -> table_dict:
        """Return a subset of the original table_dict object, containing only videos belonging to the specified experimental condition.

        Args:
            exp_filters (dict): experimental conditions and values to filter on.

        Returns:
            TableDict: Subset of the original table_dict object, containing only the specified keys.
        """
        table = deepof.utils.deepcopy(self)

        for exp_condition, exp_value in exp_filters.items():

            filtered_table = {
                k: value
                for k, value in table.items()
                if self._exp_conditions[k][exp_condition].values == exp_value
            }
            table = TableDict(
                filtered_table,
                self._type,
                self._table_path,
                connectivity=self._connectivity,
                exp_conditions={
                    k: value
                    for k, value in self._exp_conditions.items()
                    if k in filtered_table.keys()
                },
            )

        return table
    
    def filter_id(self, selected_id: str = None) -> table_dict:
        """Filter a TableDict object to keep only those columns related to the selected id.

        Leave labels untouched if present.

        Args:
            selected_id (str): select a single animal on multi animal settings. Defaults to None (all animals are processed).

        Returns:
            table_dict: Filtered TableDict object, keeping only the selected animal.
        """
        tabs = self.copy()
        for key, val in tabs.items():

            tabs[key] = deepof.utils.filter_animal_id_in_table(val, selected_id)

        return self.new_dict_same_header(tabs)

    
    def new_dict_same_header(self, tabs: dict = None, only_keys: bool=False):
        """Creates a new table dict based on a given dictionary and the existing header information.

        Args:
            tabs (dict): Dictionary of table entries 
            only_keys (bool): Copy dictionary keys and create empty dictionary with same keys

        Returns:
            table_dict: New TableDict object, based on given tabs and existing header info.
        """


        #create empty dict with same keys
        if tabs is None and only_keys:
            tabs={key: None for key in self.keys()}
        #create empty dict
        elif tabs is None:
            tabs={}

        return TableDict(
            tabs,
            typ = self._type,
            table_path = self._table_path,
            arena = self._arena,
            arena_dims = self._arena_dims,
            animal_ids = self._animal_ids,
            center = self._center,
            connectivity = self._connectivity,
            polar = self._polar,
            exp_conditions=self._exp_conditions,
        )

    def _prepare_projection(self) -> np.ndarray:
        """Return a numpy ndarray from the preprocessing of the table_dict object, ready for projection into a lower dimensional space."""
        labels = None

        X = {k: np.mean(v, axis=0) for k, v in self.items()}
        X = np.concatenate(
            [np.array(exp)[:, np.newaxis] for exp in X.values()], axis=1
        ).T

        return X, labels

    def _projection(
        self,
        projection_type: str,
        n_components: int = 2,
        kernel: str = None,
    ) -> Tuple[Any, Any]:
        """Return a training set generated from the 2D original data (time x features) and a specified projection to an n_components space.

        The sample parameter allows the user to randomly pick a subset of the data for performance or visualization reasons. For internal usage only.

        Args:
            projection_type (str): Projection to be used.
            n_components (int): Number of components to project to.
            kernel (str): Kernel to be used for the random and PCA algorithms.

        Returns:
            tuple: Tuple containing projected data and projection type.
        """
        X, labels = self._prepare_projection()

        if projection_type == "random":
            projection_type = random_projection.GaussianRandomProjection(
                n_components=n_components
            )
        elif projection_type == "pca":
            projection_type = KernelPCA(n_components=n_components, kernel=kernel)
        elif projection_type == "umap":  # pragma: no cover
            projection_type = umap.UMAP(n_components=n_components)

        X = projection_type.fit_transform(X)

        if labels is not None:
            return X, labels, projection_type

        return X, projection_type

    def random_projection(
        self, n_components: int = 2, kernel: str = "linear"
    ) -> Tuple[Any, Any]:
        """Return a training set generated from the 2D original data (time x features) and a random projection to a n_components space.

        The sample parameter allows the user to randomly pick a subset of the data for
        performance or visualization reasons.

        Args:
            n_components (int): Number of components to project to. Default is 2.
            kernel (str): Kernel to be used for projections. Defaults to linear.

        Returns:
            tuple: Tuple containing projected data and projection type.
        """
        return self._projection("random", n_components=n_components, kernel=kernel)

    def pca(self, n_components: int = 2, kernel: str = "linear") -> Tuple[Any, Any]:
        """Return a training set generated from the 2D original data (time x features) and a PCA projection to a n_components space.

        The sample parameter allows the user to randomly pick a subset of the data for
        performance or visualization reasons.

        Args:
            n_components (int): Number of components to project to. Default is 2.
            kernel (str): Kernel to be used for projections. Defaults to linear.

        Returns:
            tuple: Tuple containing projected data and projection type.
        """
        return self._projection("pca", n_components=n_components, kernel=kernel)

    def umap(
        self,
        n_components: int = 2,
    ) -> Tuple[Any, Any]:  # pragma: no cover
        """Return a training set generated from the 2D original data (time x features) and a PCA projection to a n_components space.

        The sample parameter allows the user to randomly pick a subset of the data for
        performance or visualization reasons.

        Args:
            n_components (int): Number of components to project to. Default is 2.

        Returns:
            tuple: Tuple containing projected data and projection type.

        """
        return self._projection(
            "umap",
            n_components=n_components,
        )

    def merge(self, *args, ignore_index=False, file_name='merged', save_as_paths=False):
        """Take a number of table_dict objects and merges them to the current one.

        Returns a table_dict object of type 'merged'.
        Only annotations of the first table_dict object are kept.

        Args:
            *args (table_dict): table_dict objects to be merged.
            ignore_index (bool): ignore index when merging. Defaults to False.
            file_name (str): Name that is used for saving the merged table
            save_as_paths (bool): If True, Saves merged datasets as paths to file locations instead of keeping tables in RAM

        Returns:
            table_dict: Merged table_dict object.
        """
        args = [copy.deepcopy(self)] + list(args)

        merged_dict={}
        for key in args[0]:
            merged_tab = []
            for tabdict in args:

                #load table 
                tab = get_dt(tabdict, key)

                merged_tab.append(tab)

            merged_tab=pd.concat(merged_tab, axis=1, ignore_index=ignore_index, join="inner")

            # save paths for modified tables
            table_path = os.path.join(self._table_path, key, key + '_' + file_name)
            merged_dict[key] = save_dt(merged_tab,table_path,save_as_paths)           

        merged_tables = TableDict(
            merged_dict,
            typ="merged",
            table_path=self._table_path,
            connectivity=self._connectivity,
        )

        # Retake original table dict properties
        merged_tables._animal_ids = self._animal_ids

        return merged_tables

    def get_training_set(
        self, current_table_dict: table_dict, test_videos: int = 0
    ) -> tuple:
        """Generate training and test sets as table_dicts for model training.

        Intended for internal usage only.

        Args:
            current_table_dict (table_dict): table_dict object containing the data to be used for training.
            test_videos (int): Number of videos to be used for testing. Defaults to 0.

        Returns:
            IF there are no test videos:
            X_train (table_dict): only training data
            ELSE:
            tuple: Tuple containing training data, test data (as table_dicts), and test keys (if any).
        """

        # Padding of videos with slightly different lengths
        # Making sure that the training and test sets end up balanced in terms of labels

        keys=np.array(list(current_table_dict.keys()))

        test_indices = np.random.choice(
            range(len(current_table_dict)), test_videos, replace=False
        )

        test_keys = keys[test_indices]
        train_keys = np.delete(keys, test_indices)

        X_test = TableDict({},current_table_dict._type, current_table_dict._table_path)
        if test_videos > 0:
            try:
                X_test = current_table_dict.filter_videos(test_keys)   
                X_train = current_table_dict.filter_videos(train_keys)  
            except ValueError:  # pragma: no cover
                test_keys = np.array([], dtype=int)
                X_train = copy.deepcopy(current_table_dict)
                warnings.warn(
                    "Could not find more than one sample for at least one condition. "
                    "Partition between training and test set was not possible."
                )

        else:
            X_train = copy.deepcopy(current_table_dict)

        return (
            X_train,
            X_test,
            test_keys,
        )

    # noinspection PyTypeChecker,PyGlobalUndefined
    def preprocess(
        self,
        coordinates: coordinates,
        handle_ids: str = "concat",
        window_size: int = 25,
        window_step: int = 1,
        #binning info
        bin_size=None,
        bin_index=None,
        precomputed_bins=None,
        samples_max: int = 227272,  #corresponds to 1GB of memory when using default settings
        #other parameters
        scale: str = "standard",
        pretrained_scaler: Any = None,
        test_videos: int = 0,
        verbose: int = 0,
        filter_low_variance: bool = False,
        interpolate_normalized: int = 10,
        file_name = 'preprocessed',
        save_as_paths = None,
        shuffle: bool = False,
    ) -> np.ndarray:
        """Preprocess the loaded dataset before feeding to unsupervised embedding models.

        Capable of returning training and test sets ready for model training.

        Args:
            coordinates (coordinates): project coordinates
            handle_ids (str): indicates the default action to handle multiple animals in the TableDict object. Must be one of "concat" (body parts from different animals are treated as features) and "split" (different sliding windows are created for each animal).
            window_size (int): Minimum size of the applied ruptures. 
            window_step (int): Specifies the minimum jump for the rupture algorithms. 
            bin_size (Union[int,str]): bin size for time filtering. Will select (up to) the first 2.5 hours of data per default
            bin_index (Union[int,str]): index of the bin of size bin_size to select along the time dimension. Denotes exact start position in the time domain if given as string.
            precomputed_bins (np.ndarray): precomputed time bins. If provided, bin_size and bin_index are ignored.
            samples_max (int): Maximum number of samples taken for plotting to avoid excessive computation times. If the number of rows in a data set exceeds this number the data is downsampled accordingly.
            scale (str): Data scaling method. Must be one of 'standard', 'robust' (default; recommended) and 'minmax'.
            pretrained_scaler (Any): Pre-fit global scaler, trained on the whole dataset. Useful to process single videos.
            test_videos (int): Number of videos to use for testing. If 0, no test set is generated.
            verbose (int): Verbosity level. 0 (default) is silent, 1 prints progress, 2 prints debug information.
            filter_low_variance (float): remove features with variance lower than the specified threshold. Useful to get rid of the x axis of the body part used for alignment (which would introduce noise after standardization).
            interpolate_normalized(int): if not 0, it specifies the number of standard deviations beyond which values will be interpolated after normalization. Only used if scale is set to "standard".
            file_name (str): Name that is used for saving the merged table
            save_as_paths (bool): If True, Saves merged datasets as paths to file locations instead of keeping tables in RAM
            shuffle (bool): Whether to shuffle the data for each dataset. Defaults to False.


        Returns:
            X_train (np.ndarray): Table dict with 3D datasets with shape (instances, sliding_window_size, features) generated from all training videos.
            X_test (np.ndarray): Table dict with 3D datasets 3D dataset with shape (instances, sliding_window_size, features) generated from all test videos (0 by default).
        """
        
        #get available memory -10% as buffer
        available_mem=psutil.virtual_memory().available*0.9
        #calculate maximum number of rows that fit in memory based on table info 
        N_rows_max=int(available_mem/((33+11)*window_size*8))
        if samples_max is None:
            samples_max=N_rows_max
        elif samples_max>N_rows_max:
            warning_message = (
            "\033[38;5;208m\n"
            "Warning! The selected number of samples may exceed your available memory."
            "\033[0m"
        )
            warnings.warn(warning_message)
        
        # Create a temporary copy of the current TableDict object,
        # to avoid modifying it in place
        table_temp = copy.deepcopy(self)

        bin_info=_preprocess_time_bins(coordinates=coordinates, bin_size=bin_size,bin_index=bin_index,precomputed_bins=precomputed_bins, tab_dict_for_binning=self, samples_max=samples_max)


        #determine the number of rows to use
        #N_elements_max=int(1000000000/8) #up to 1GB in save space
        #num_cols=get_dt(self, list(self.keys())[0], only_metainfo=True)['num_cols'] 
        #samples_max=int(N_elements_max/(window_size*num_cols)*window_step)

        #save outputs as paths if first table is larger than a threshold
        if save_as_paths is None:
            save_as_paths=False
            first_key=list(table_temp.keys())[0]
            num_rows=get_dt(table_temp,first_key,only_metainfo=True)["num_rows"]
            if coordinates._very_large_project:
                save_as_paths=True

        assert handle_ids in [
            "concat",
            "split",
        ], "handle IDs should be one of 'concat', and 'split'. See documentation for more details."


        sampled_tabs = []
                                         
        with tqdm(total=len(table_temp.keys()), desc=f"{'Filtering':<{PROGRESS_BAR_FIXED_WIDTH}}", unit="table") as pbar:
            for key in table_temp.keys():

                #pbar.set_postfix("Rescaling")
                #load table if not already loaded
                tab = get_dt(table_temp, key) 

                #select given range
                tab=tab.iloc[bin_info[key]]
            
                if filter_low_variance:

                    # Remove body parts with extremely low variance (usually the result of vertical alignment).
                    tab = tab.iloc[
                        :,
                        list(np.where(tab.var(axis=0) > filter_low_variance)[0])
                        + list(np.where(["pheno" in str(col) for col in tab.columns])[0]),
                    ]

                if scale:
                    if verbose:
                        print("Scaling data...")

                    if scale not in ["robust", "standard", "minmax"]:
                        raise ValueError(
                            "Invalid scaler. Select one of standard, minmax or robust"
                        )  # pragma: no cover

                    # Scale each experiment independently, to control for animal size
                    current_tab = deepof.utils.scale_table(
                        coordinates=self,
                        feature_array=tab,
                        scale=scale,
                        global_scaler=None,
                    )

                    tab = pd.DataFrame(
                        current_tab,
                        columns=tab.columns,
                        index=tab.index,
                    ).apply(lambda x: pd.to_numeric(x, errors="ignore"), axis=0)

                    sampled_tabs.append(tab.sample(n=min(samples_max, len(tab)), random_state=42))

                # save paths for modified tables
                table_path = os.path.join(self._table_path, key, key + '_' + file_name)
                table_temp[key] = save_dt(tab,table_path,save_as_paths) 
                pbar.update()

        if scale:    
        
            # Scale all experiments together, to control for differential stats
            if scale == "standard":
                global_scaler = StandardScaler()
            elif scale == "minmax":
                global_scaler = MinMaxScaler()
            else:
                global_scaler = RobustScaler()

            if pretrained_scaler is None:
                concat_data = pd.concat(sampled_tabs, ignore_index=True)
                global_scaler.fit(
                    concat_data.loc[:, concat_data.dtypes == float].values
                )
            else:
                global_scaler = pretrained_scaler
        
        with tqdm(total=len(table_temp.keys()), desc=f"{'Rescaling':<{PROGRESS_BAR_FIXED_WIDTH}}", unit="table") as pbar:
            for key in table_temp.keys():

                #pbar.set_postfix("Rescaling")
                #load table if not already loaded
                tab = get_dt(table_temp, key)   
                    
                if scale:

                    current_tab = deepof.utils.scale_table(
                        coordinates=self,
                        feature_array=tab,
                        scale=scale,
                        global_scaler=global_scaler,
                    )

                    tab = pd.DataFrame(
                        current_tab, columns=tab.columns, index=tab.index
                    )

                else:
                    global_scaler = None

                if scale == "standard" and interpolate_normalized:

                    # Interpolate outliers after preprocessing
                    tab_interpol = copy.deepcopy(tab)
                    
                    cur_tab =tab_interpol.values

                    try:
                        cur_tab[cur_tab > interpolate_normalized] = np.nan
                        cur_tab[cur_tab < -interpolate_normalized] = np.nan

                    # Deal with the edge case of phenotype label propagation
                    except TypeError:  # pragma: no cover

                        cur_tab[
                            np.append(
                                (cur_tab[:, :-1].astype(float) > interpolate_normalized),
                                np.array([[False] * len(cur_tab)]).T,
                                axis=1,
                            )
                        ] = np.nan
                        cur_tab[
                            np.append(
                                (cur_tab[:, :-1].astype(float) < -interpolate_normalized),
                                np.array([[False] * len(cur_tab)]).T,
                                axis=1,
                            )
                        ] = np.nan

                    tab_interpol = (
                        pd.DataFrame(cur_tab, index=tab.index, columns=tab.columns)
                        .apply(lambda x: pd.to_numeric(x, errors="ignore"))
                        .interpolate(limit_direction="both")
                    )

                    tab = tab_interpol

                    # save paths for modified tables
                    table_path = os.path.join(self._table_path, key, key + '_' + file_name)
                    table_temp[key] = save_dt(tab,table_path,save_as_paths) 
                pbar.update()

        # Split videos and generate training and test sets
        X_train, X_test, test_index = self.get_training_set(
            table_temp, test_videos
        )

        if verbose:
            print("Breaking time series...")

        # Apply rupture method to each train experiment independently
        X_train, train_shape = deepof.utils.extract_windows(
            to_window=X_train,
            window_size=window_size,
            window_step=window_step,
            save_as_paths=save_as_paths,
            shuffle=shuffle,
            windows_desc = "Get training windows"
        )

        
        if test_videos and len(test_index) > 0:

            # Apply rupture method to each test experiment independently
            X_test, test_shape = deepof.utils.extract_windows(
                to_window=X_test,
                window_size=window_size,
                window_step=window_step,
                save_as_paths=save_as_paths,
                shuffle=shuffle,
                windows_desc="Get testing windows"
            )
        else:
            test_shape = (0,)


        if verbose:
            print("Done!")

        return (X_train, X_test), (train_shape, test_shape), global_scaler


    def sample_windows_from_data(self, bin_info: dict={}, N_windows_tab: int=10000, return_edges: bool=False, no_nans: bool=False):
        """
        Sample a set of windows / rows from all entries of table dict to avoid breaking memory.

        Args:
            bin_info (dict): Dictionary containing integer arrays for each experiment, denoting the indices of the tables to sample
            N_windows_tab (int): Maximum number of windows / rows to include from each recording. Will be skipped if bin_info is given
            return_edges (bool): Return second sampled set corresponding to edges [only relevant for internal use] (default: False)
            no_nans (bool): only sample windows / rows that do not contain Nans. Notice: Turning on this option will result in the sampled windows not being completely successive anyomre (default: False). Will be skipped if bin_info is given

        Returns:
            X_data (np.array): Main dataset
            a_data (np.array): Edges dataset (if return_edges is True)
        """
        X_data, a_data = [], []
        use_input_samples=False
        if len(bin_info) > 0 and set(self.keys()).issubset(bin_info.keys()):
            use_input_samples=True 

        for key in self.keys():
            # Load table tuple
            tab_tuple = get_dt(self, key)

            # Check if only one dataset or two (e.g., training and testing data) was given
            if isinstance(tab_tuple, tuple):
                tab = tab_tuple[0]
            else:
                tab = tab_tuple

            #Quick block to process if input samples are given
            if use_input_samples:
                if isinstance(tab, np.ndarray):
                    X_data.append(tab[bin_info[key]])
                    if return_edges and isinstance(tab_tuple, tuple):
                        a_data.append(tab_tuple[1][bin_info[key]])
                    elif return_edges:
                        a_frame = np.zeros(X_data[-1].shape)
                        a_data.append(a_frame)

                elif isinstance(tab, pd.DataFrame):
                    X_data.append(tab.iloc[bin_info[key]])
                    if return_edges and isinstance(tab_tuple, tuple):
                        a_data.append(tab_tuple[1].iloc[bin_info[key]])
                    elif return_edges:
                        a_frame = np.zeros(X_data[-1].shape)
                        a_frame = pd.DataFrame(a_frame)
                        a_data.append(a_frame)

                continue

            if no_nans and isinstance(tab, np.ndarray):
                possible_idcs = ~np.isnan(tab).any(axis=tuple(range(1,tab.ndim)))
                tab=tab[possible_idcs]
            elif no_nans and isinstance(tab, pd.DataFrame):
                possible_idcs = ~np.isnan(tab).any(axis=1)
                tab=tab[possible_idcs]
            else:
                possible_idcs = np.ones(len(tab), dtype=bool)

            # Determine last possible start position based on the number of windows being extracted
            start_max = tab.shape[0] - N_windows_tab

            # Get first window (0 if table length is below N_windows_tab)
            start = np.random.randint(low=0, high=np.max([1, start_max + 1]))

            # Collect data
            if isinstance(tab, np.ndarray):
                X_data.append(tab[start:start + N_windows_tab, :])
            elif isinstance(tab, pd.DataFrame):
                X_data.append(tab.iloc[start:start + N_windows_tab, :])

            #collect idcs 
            bin_info[key]=np.where(possible_idcs)[0][start:start + N_windows_tab]

            # Handle test dataset, if existent
            if return_edges and isinstance(tab_tuple, tuple):
                if isinstance(tab_tuple[1], np.ndarray):
                    a_data.append(tab_tuple[1][start:start + N_windows_tab, :])
                elif isinstance(tab_tuple[1], pd.DataFrame):
                    a_data.append(tab_tuple[1].iloc[start:start + N_windows_tab, :])
            elif return_edges:
                a_frame = np.zeros(X_data[-1].shape)
                if isinstance(tab, pd.DataFrame):
                    a_frame = pd.DataFrame(a_frame)
                a_data.append(a_frame)

        X_data = np.concatenate(X_data, axis=0)

        if return_edges:
            a_data = np.concatenate(a_data, axis=0)
            return X_data, a_data, bin_info
        else:
            return X_data, bin_info


if __name__ == "__main__":
    # Remove excessive logging from tensorflow
    os.environ["TF_CPP_MIN_LOG_LEVEL"] = "2"<|MERGE_RESOLUTION|>--- conflicted
+++ resolved
@@ -2043,13 +2043,8 @@
         if return_as_paths is None:
             return_as_paths = self._very_large_project
 
-<<<<<<< HEAD
         N_steps=5
-        with tqdm(total=N_steps, desc="Loading tables", unit="step") as pbar:
-=======
-        N_steps=4
         with tqdm(total=N_steps, desc=f"{'Loading tables':<{PROGRESS_BAR_FIXED_WIDTH}}", unit="step") as pbar:
->>>>>>> 3fe8dbcc
                                
             pbar.set_postfix(step="Loading coords")
 
