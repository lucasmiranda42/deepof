--- conflicted
+++ resolved
@@ -92,7 +92,7 @@
     def __init__(
         self,
         animal_ids: List = None,
-        arena: str = "polygonal-autodetect",
+        arena: str = "polygonal-manual",
         bodypart_graph: str = "deepof_14",
         enable_iterative_imputation: bool = 250,
         exclude_bodyparts: List = tuple([""]),
@@ -107,10 +107,6 @@
         video_path: str = None,
         table_path: str = None,
         rename_bodyparts: list = None,
-<<<<<<< HEAD
-        sam_checkpoint_path: str = None,
-=======
->>>>>>> 19d140f9
         smooth_alpha: float = 1,
         table_format: str = "autodetect",
         video_format: str = ".mp4",
@@ -120,7 +116,7 @@
 
         Args:
             animal_ids (list): list of animal ids.
-            arena (str): arena type. Can be one of "circular-autodetect", "circular-manual", "polygonal-autodetect", or "polygonal-manual".
+            arena (str): arena type. Can be one of "circular-autodetect", "circular-manual", or "polygon-manual".
             bodypart_graph (str): body part scheme to use for the analysis. Defaults to None, in which case the program will attempt to select it automatically based on the available body parts.
             enable_iterative_imputation (bool): whether to use iterative imputation for occluded body parts. Recommended if several animals are present, but slower.
             exclude_bodyparts (list): list of bodyparts to exclude from analysis.
@@ -135,10 +131,6 @@
             video_path (str): path where to find the videos to use. If not specified, deepof, assumes they are in your project path.
             table_path (str): path where to find the tracks to use. If not specified, deepof, assumes they are in your project path.
             rename_bodyparts (list): list of names to use for the body parts in the provided tracking files. The order should match that of the columns in your DLC tables or the node dimensions on your (S)LEAP .npy files.
-<<<<<<< HEAD
-            sam_checkpoint_path (str): path to the checkpoint file for the SAM model. If not specified, the model will be saved in the installation folder.
-=======
->>>>>>> 19d140f9
             smooth_alpha (float): smoothing intensity. The higher the value, the more smoothing.
             table_format (str): format of the table. Defaults to 'autodetect', but can be set to "csv" or "h5" for DLC output, or "npy" for (S)LEAP.
             video_format (str): video format. Defaults to '.mp4'.
@@ -199,10 +191,6 @@
         self.video_format = video_format
         self.enable_iterative_imputation = enable_iterative_imputation
         self.exclude_bodyparts = exclude_bodyparts
-<<<<<<< HEAD
-        self.segmentation_path = sam_checkpoint_path
-=======
->>>>>>> 19d140f9
         self.rename_bodyparts = rename_bodyparts
 
     def __str__(self):  # pragma: no cover
@@ -213,7 +201,7 @@
         """Print the object to stdout."""
         return "deepof analysis of {} videos".format(len(self.videos))
 
-    def set_up_project_directory(self, debug=False):
+    def set_up_project_directory(self):
         """Create a project directory where to save all produced results."""
         # Create a project directory, as well as subfolders for videos and tables
         project_path = os.path.join(self.project_path, self.project_name)
@@ -253,12 +241,6 @@
                 os.path.join(self.project_path, self.project_name, "Coordinates")
             )
             os.makedirs(os.path.join(self.project_path, self.project_name, "Figures"))
-            if debug and "auto" in self.arena:
-                os.makedirs(
-                    os.path.join(
-                        self.project_path, self.project_name, "Arena_detection"
-                    )
-                )
 
             # Copy videos and tables to the new directories
             for vid in os.listdir(self.video_path):
@@ -307,15 +289,12 @@
         """Bool. Toggles angle computation. True by default. If turned off, enhances performance for big datasets."""
         return self._angles
 
-    def get_arena(
-        self, tables: list, verbose: bool = False, debug: str = False
-    ) -> np.array:
+    def get_arena(self, tables: list, verbose: bool = False) -> np.array:
         """Return the arena as recognised from the videos.
 
         Args:
             tables (list): list of coordinate tables
             verbose (bool): if True, logs to console
-            debug (str): if True, saves intermediate results to disk
 
         Returns:
             arena (np.ndarray): arena parameters, as recognised from the videos. The shape depends on the arena type
@@ -325,14 +304,12 @@
             print("Detecting arena...")
 
         return deepof.utils.get_arenas(
-            self,
             self.arena,
             self.arena_dims,
             self.project_path,
             self.project_name,
-            self.segmentation_path,
+            tables,
             self.videos,
-            debug,
         )
 
     def load_tables(self, verbose: bool = True) -> Tuple:
@@ -646,14 +623,11 @@
 
         return areas_dict
 
-    def create(
-        self, verbose: bool = True, force: bool = False, debug: bool = True
-    ) -> coordinates:
+    def create(self, verbose: bool = True, force: bool = False) -> coordinates:
         """Generate a deepof.Coordinates dataset using all the options specified during initialization.
 
         Args:
             verbose (bool): If True, prints progress. Defaults to True.
-            debug (bool): If True, saves arena detection images to disk. Defaults to False.
 
         Returns:
             coordinates: Deepof.Coordinates object containing the trajectories of all bodyparts.
@@ -665,7 +639,7 @@
         if force and os.path.exists(os.path.join(self.project_path, self.project_name)):
             rmtree(os.path.join(self.project_path, self.project_name))
 
-        self.set_up_project_directory(debug=debug)
+        self.set_up_project_directory()
         self.frame_rate = int(
             np.round(
                 pims.ImageIOReader(
@@ -686,7 +660,7 @@
 
         # noinspection PyAttributeOutsideInit
         self.scales, self.arena_params, self.video_resolution = self.get_arena(
-            tables, verbose, debug
+            tables, verbose
         )
 
         if self.distances:
@@ -1271,11 +1245,11 @@
             )
 
         edited_scales, edited_arena_params, _ = deepof.utils.get_arenas(
-            coordinates=self,
             arena=arena_type,
             arena_dims=self._arena_dims,
             project_path=self._project_path,
             project_name=self._project_name,
+            tables=self._tables,
             videos=videos_renamed,
         )
 
