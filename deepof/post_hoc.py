--- conflicted
+++ resolved
@@ -40,12 +40,8 @@
 
 import deepof.data
 import deepof.utils
-<<<<<<< HEAD
-from deepof.data_loading import get_dt, save_dt
-=======
 import deepof.visuals_utils
 from deepof.data_loading import get_dt, load_dt, save_dt
->>>>>>> e5361258
 
 
 # DEFINE CUSTOM ANNOTATED TYPES #
@@ -295,15 +291,13 @@
 
         # Determine most likely bin for each frame (N x n_bins) -> (N x 1)
         # Load full dataset (arr_range==None) or section
-<<<<<<< HEAD
         #hard_counts = np.argmax(get_dt(soft_counts,key, load_range=arr_range), axis=1)
         hard_counts = np.argmax(preloaded[key], axis=1)
-=======
-        hard_counts = np.argmax(get_dt(soft_counts,key, load_range=arr_range), axis=1)
+
         if roi_number is not None:
             hard_counts = deepof.visuals_utils.get_unsupervised_behaviors_in_roi(hard_counts, bin_info[key], animals_in_roi)
             hard_counts=hard_counts[hard_counts >= 0]
->>>>>>> e5361258
+        
         
         # Create dictionary with number of bin_occurences per bin
         hard_count_counters[key] = Counter(hard_counts)
@@ -381,16 +375,12 @@
             arr_range = bin_info[key]["time"]
 
         # Load full dataset (arr_range==None) or section
-<<<<<<< HEAD
         #current_embedding=get_dt(embedding,key,load_range=arr_range)
         current_embedding=preloaded[key]
-=======
-        current_embedding=get_dt(embedding,key,load_range=arr_range)
         if roi_number is not None and type(current_embedding)==pd.DataFrame:
             current_embedding=deepof.visuals_utils.get_supervised_behaviors_in_roi(current_embedding, bin_info[key], animals_in_roi, special_case)
         elif roi_number is not None and type(current_embedding)==np.ndarray:
             current_embedding=deepof.visuals_utils.get_unsupervised_behaviors_in_roi(current_embedding, bin_info[key], animals_in_roi)
->>>>>>> e5361258
 
         if agg == "mean":
             agg_embedding[key]=np.nanmean(current_embedding, axis=0)
